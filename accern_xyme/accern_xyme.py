from typing import (
    Any,
    Callable,
    cast,
    Dict,
    IO,
    Iterable,
    Iterator,
    List,
    Optional,
    Set,
    Tuple,
    Union,
)
import io
import os
import sys
import copy
import json
import time
import shutil
import threading
import contextlib
import collections
from io import BytesIO, TextIOWrapper
import requests
import pandas as pd
from typing_extensions import TypedDict, Literal, overload
import quick_server


__version__ = "0.0.16"
# FIXME: async calls, documentation, auth, summary – time it took etc.


API_VERSION = 1


METHOD_DELETE = "DELETE"
METHOD_FILE = "FILE"
METHOD_GET = "GET"
METHOD_LONGPOST = "LONGPOST"
METHOD_POST = "POST"
METHOD_PUT = "PUT"

PREFIX = "/xyme"

SOURCE_TYPE_MULTI = "multi"
SOURCE_TYPE_CSV = "csv"
SOURCE_TYPE_IO = "io"
SOURCE_TYPE_PRICES = "prices"
SOURCE_TYPE_USER = "user"
ALL_SOURCE_TYPES = [
    SOURCE_TYPE_MULTI,
    SOURCE_TYPE_CSV,
    SOURCE_TYPE_IO,
    SOURCE_TYPE_PRICES,
    SOURCE_TYPE_USER,
]

INPUT_CSV_EXT = ".csv"
INPUT_TSV_EXT = ".tsv"
INPUT_ZIP_EXT = ".zip"
INPUT_EXT = [INPUT_ZIP_EXT, INPUT_CSV_EXT, INPUT_TSV_EXT]

UPLOAD_IN_PROGRESS = "in_progress"
UPLOAD_DONE = "done"
UPLOAD_START = "start"

FILTER_SYSTEM = "system"
FILTER_USER = "user"
FILTERS = [FILTER_SYSTEM, FILTER_USER]

PLOT_PKL = "pkl"
PLOT_CSV = "csv"
PLOT_OUTPUT = "output"
PLOT_META = "meta"

PRED_LATEST = "latest"  # using the current snapshot of the model
PRED_HISTORIC = "historic"  # using the historic data
PRED_PREDICTED = "predicted"  # using csv
PRED_PROBA = "proba_outcome"  # using historic probabilities
# using filtered historic probabilities
PRED_PROBA_FILTERED = "proba_outcome_filter"
PRED_PROBS = "probs"  # using historic probabilities
PRED_VALID = "validation"  # using validation data


VersionInfo = TypedDict('VersionInfo', {
    "apiVersion": Union[str, int],
    "callerApiVersion": str,
    "time": str,
    "version": str,
    "xymeVersion": str,
})
UserLogin = TypedDict('UserLogin', {
    "token": str,
    "success": bool,
    "permissions": List[str],
})
UserInfo = TypedDict('UserInfo', {
    "company": str,
    "hasLogout": bool,
    "path": str,
    "username": str,
})
MaintenanceInfo = TypedDict('MaintenanceInfo', {
    "isAfterupdate": bool,
    "isMaintenance": bool,
    "queuedMaintenance": bool,
})
HintedMaintenanceInfo = TypedDict('HintedMaintenanceInfo', {
    "isAfterupdate": bool,
    "isMaintenance": bool,
    "pollHint": float,
    "queuedMaintenance": bool,
})
JobCreateResponse = TypedDict('JobCreateResponse', {
    "jobId": str,
    "name": str,
    "path": str,
    "schema": str,
})
SchemaResponse = TypedDict('SchemaResponse', {
    "schema": str,
})
SourceResponse = TypedDict('SourceResponse', {
    "sourceId": str,
})
JobStartResponse = TypedDict('JobStartResponse', {
    "job": Optional[str],
    "exit": Optional[int],
    "stdout": Optional[List[str]],
})
JobRenameResponse = TypedDict('JobRenameResponse', {
    "name": str,
    "path": str,
})
JobPauseResponse = TypedDict('JobPauseResponse', {
    "success": bool,
})
JobStatusInfo = TypedDict('JobStatusInfo', {
    "allKinds": List[str],
    "allTabs": List[str],
    "buttons": List[str],
    "empty": bool,
    "isUserJob": bool,
    "name": str,
    "path": str,
    "plotOrderTypes": List[str],
    "pollHint": float,
    "schema": str,
    "status": str,
    "tickers": List[str],
    "timeTotal": float,
    "timeStart": Optional[str],
    "timeEnd": Optional[str],
    "timeEstimate": Optional[str],
    "canRename": bool,
    "permalink": str,
    "symjob": bool,
})
JobListItemInfo = TypedDict('JobListItemInfo', {
    "deployTime": str,
    "jobId": str,
    "name": str,
    "path": str,
    "kinds": List[str],
    "timeTotal": float,
    "timeStart": Optional[str],
    "timeEnd": Optional[str],
    "timeEstimate": Optional[str],
    "status": str,
    "canDelete": bool,
    "canPause": bool,
    "canUnpause": bool,
    "permalink": str,
})
JobListResponse = TypedDict('JobListResponse', {
    "jobs": Dict[str, List[JobListItemInfo]],
    "counts": Dict[str, int],
    "allKinds": List[str],
    "allStatus": List[str],
    "pollHint": float,
    "isReadAdmin": bool,
})
StdoutMarker = int
StdoutLine = Tuple[StdoutMarker, str]
StdoutResponse = TypedDict('StdoutResponse', {
    "lines": List[StdoutLine],
    "messages": Dict[str, List[Tuple[str, List[StdoutLine]]]],
    "exceptions": List[Tuple[str, List[StdoutLine]]],
})
PredictionsResponse = TypedDict('PredictionsResponse', {
    "columns": List[str],
    "dtypes": List[str],
    "values": List[List[Union[str, float, int]]],
})
Approximate = TypedDict('Approximate', {
    "mean": float,
    "stddev": float,
    "q_low": float,
    "q_high": float,
    "vmin": float,
    "vmax": float,
    "count": int,
})
ApproximateImportance = TypedDict('ApproximateImportance', {
    "name": str,
    "importance": Approximate,
})
ApproximateUserExplanation = TypedDict('ApproximateUserExplanation', {
    "label": Union[str, int],
    "weights": List[ApproximateImportance],
})
DynamicPredictionResponse = TypedDict('DynamicPredictionResponse', {
    "predictions": Optional[PredictionsResponse],
    "explanations": Optional[List[ApproximateUserExplanation]],
    "stdout": StdoutResponse,
})
ShareList = TypedDict('ShareList', {
    "shareable": List[Tuple[str, str]],
})
ShareablePath = TypedDict('ShareablePath', {
    "name": str,
    "path": str,
})
ShareResponse = TypedDict('ShareResponse', {
    "job": str,
})
CreateSourceResponse = TypedDict('CreateSourceResponse', {
    "multiSourceId": str,
    "sourceId": str,
    "jobSchema": Optional[str],
})
CreateSource = TypedDict('CreateSource', {
    "source": 'SourceHandle',
    "multi_source": 'SourceHandle',
})
CreateInputResponse = TypedDict('CreateInputResponse', {
    "inputId": str,
})
LockSourceResponse = TypedDict('LockSourceResponse', {
    "newSourceId": str,
    "immutable": bool,
    "jobSchema": Optional[str],
    "multiSourceId": Optional[str],
    "sourceSchemaMap": Dict[str, Dict[str, Any]],
})
LockSource = TypedDict('LockSource', {
    "new_source": 'SourceHandle',
    "immutable": bool,
    "multi_source": Optional['SourceHandle'],
    "source_schema_map": Dict[str, Dict[str, Any]],
})
SourceInfoResponse = TypedDict('SourceInfoResponse', {
    "dirty": bool,
    "immutable": bool,
    "sourceName": Optional[str],
    "sourceType": Optional[str],
})
SourceSchemaResponse = TypedDict('SourceSchemaResponse', {
    "sourceSchema": Dict[str, Any],
    "sourceInfo": SourceInfoResponse,
    "pollHint": float,
})
SystemLogResponse = TypedDict('SystemLogResponse', {
    "logs": Optional[List[StdoutLine]],
})
SourceItem = TypedDict('SourceItem', {
    "id": str,
    "name": str,
    "type": Optional[str],
    "help": str,
    "immutable": bool,
})
SourcesResponse = TypedDict('SourcesResponse', {
    "systemSources": List[SourceItem],
    "userSources": List[SourceItem],
})
InspectQuery = Optional[Dict[str, Any]]
InspectItem = TypedDict('InspectItem', {
    "clazz": str,
    "leaf": bool,
    "value": Union[None, str, List[Any]],
    "extra": str,
    "collapsed": bool,
})
InspectResponse = TypedDict('InspectResponse', {
    "inspect": InspectItem,
    "pollHint": float,
})
RedisQueueSizes = TypedDict('RedisQueueSizes', {
    "wait": int,
    "regular": int,
    "busy": int,
    "result": int,
    "failed": int,
    "paused": int,
})
JobsOverview = TypedDict('JobsOverview', {
    "current": Dict[str, Dict[str, int]],
    "queues": RedisQueueSizes,
    "pausedJobs": Optional[List[Dict[str, str]]],
})
OverviewResponse = TypedDict('OverviewResponse', {
    "jobs": JobsOverview,
    "requests": Dict[str, int],
    "sessions": Optional[List[Dict[str, Any]]],
    "workers": Dict[str, List[str]],
})
InputDetailsResponse = TypedDict('InputDetailsResponse', {
    "name": Optional[str],
    "path": str,
    "extension": Optional[str],
    "inputId": str,
    "lastByteOffset": Optional[int],
    "size": Optional[int],
    "progress": Optional[str],
})
UploadResponse = TypedDict('UploadResponse', {
    "name": Optional[str],
    "path": str,
    "extension": Optional[str],
    "inputId": str,
    "lastByteOffset": Optional[int],
    "size": Optional[int],
    "progress": Optional[str],
    "exists": bool,
})
InputItem = TypedDict('InputItem', {
    "name": Optional[str],
    "path": str,
    "file": str,
    "immutable": bool,
})
InputsResponse = TypedDict('InputsResponse', {
    "systemFiles": List[InputItem],
    "userFiles": List[InputItem],
})
EmptyDict = TypedDict('EmptyDict', {})
AggMetricPlot = TypedDict('AggMetricPlot', {
    "inner": List[List[Union[str, float]]],
    "plot": str,
    "color": str,
    "name": str,
    "ticker": Optional[str],
    "count": int,
    "cat": bool,
    "catValues": Optional[List[Union[str, float]]],
})
RangedPlot = TypedDict('RangedPlot', {
    "xrange": List[str],
    "yrange": List[float],
    "lines": List[AggMetricPlot],
    "kind": Literal["time"],
})
PlotCoords = List[Tuple[float, float]]
CoordPlot = TypedDict('CoordPlot', {
    "name": str,
    "color": str,
    "coords": PlotCoords,
})
RangedCoords = TypedDict('RangedCoords', {
    "xaxis": str,
    "yaxis": str,
    "xrange": List[float],
    "yrange": List[float],
    "coords": List[CoordPlot],
    "kind": Literal["coord"],
})
MetricResponse = TypedDict('MetricResponse', {
    "lines": Union[EmptyDict, RangedCoords, RangedPlot],
    "pollHint": float,
})
MetricListResponse = TypedDict('MetricListResponse', {
    "metrics": List[Tuple[str, str]],
    "selectedPlots": List[Tuple[str, str]],
    "pollHint": float,
})
SummaryResponse = TypedDict('SummaryResponse', {
    "messages": Dict[str, List[Tuple[str, List[StdoutLine]]]],
    "exceptions": List[Tuple[str, List[StdoutLine]]],
    "lastEvent": Optional[Tuple[str, str, str]],
    "rows": Optional[int],
    "rowsTotal": Optional[int],
    "features": Optional[Dict[str, int]],
    "droppedFeatures": Optional[Dict[str, int]],
    "dataStart": Optional[str],
    "dataHigh": Optional[str],
    "dataEnd": Optional[str],
    "pollHint": float,
})
SummaryInfo = TypedDict('SummaryInfo', {
    "stdout": 'StdoutWrapper',
    "last_event": Optional[Tuple[str, str, str]],
    "rows": Optional[int],
    "rows_total": Optional[int],
    "features": Optional[Dict[str, int]],
    "dropped_features": Optional[Dict[str, int]],
    "data_start": Optional[pd.Timestamp],
    "data_high": Optional[pd.Timestamp],
    "data_end": Optional[pd.Timestamp],
})
JobStdoutResponse = TypedDict('JobStdoutResponse', {
    "lines": List[StdoutLine],
    "pollHint": float,
})
NotesResponse = TypedDict('NotesResponse', {
    "usage": Dict[str, bool],
    "roles": Dict[str, str],
    "rolesRenamed": Dict[str, str],
    "dummyColumns": List[str],
    "stats": Dict[str, Dict[str, Any]],
    "isRunnable": bool,
    "suggestions": Dict[str, List[Dict[str, str]]],
    "isPreview": bool,
    "error": bool,
})
NotesInfo = TypedDict('NotesInfo', {
    "usage": Dict[str, bool],
    "roles": Dict[str, str],
    "roles_renamed": Dict[str, str],
    "dummy_columns": List[str],
    "stats": Dict[str, Dict[str, Any]],
    "is_runnable": bool,
    "suggestions": Dict[str, List[Dict[str, str]]],
    "is_preview": bool,
    "error": bool,
})
PreviewNotesResponse = TypedDict('PreviewNotesResponse', {
    "notes": Optional[NotesResponse],
})
StrategyResponse = TypedDict('StrategyResponse', {
    "strategies": List[str],
    "pollHint": float,
})
BacktestResponse = TypedDict('BacktestResponse', {
    "pyfolio": Optional[Dict[str, Any]],
    "output": Optional[List[StdoutLine]],
    "errMessage": Optional[str],
    "pollHint": float,
})
SegmentResponse = TypedDict('SegmentResponse', {
    "segments": List[Tuple[int, Optional[str], Optional[str]]],
    "pollHint": float,
})
SimplePredictionsResponse = TypedDict('SimplePredictionsResponse', {
    "isClf": bool,
    "columns": List[str],
    "predsName": str,
    "predictions": List[List[Union[str, float, int]]],
    "allPredictions": List[List[Union[str, float, int]]],
    "pollHint": float,
})
ForceFlushResponse = TypedDict('ForceFlushResponse', {
    "success": bool,
})
<<<<<<< HEAD
OperatorDefinition = TypedDict('OperatorDefinition', {
    "operator": str,
    "args": Dict[str, str],
    "help": str,
})
OperatorResponse = TypedDict('OperatorResponse', {
    "operators": List[OperatorDefinition],
})
=======
JobColumnsResponse = TypedDict('JobColumnsResponse', {
    "columns": List[str],
})
JobRegisterResponse = TypedDict('JobRegisterResponse', {
    "success": bool,
})

>>>>>>> a0c8e7cb

FILE_UPLOAD_CHUNK_SIZE = 8 * 1024 * 1024  # 8MB
FILE_HASH_CHUNK_SIZE = FILE_UPLOAD_CHUNK_SIZE
MAX_RETRY = 5
RETRY_SLEEP = 5.0


def set_file_upload_chunk_size(size: int) -> None:
    global FILE_UPLOAD_CHUNK_SIZE

    FILE_UPLOAD_CHUNK_SIZE = size


def get_file_upload_chunk_size() -> int:
    return FILE_UPLOAD_CHUNK_SIZE


def set_file_hash_chunk_size(size: int) -> None:
    global FILE_HASH_CHUNK_SIZE

    FILE_HASH_CHUNK_SIZE = size


def get_file_hash_chunk_size() -> int:
    return FILE_HASH_CHUNK_SIZE


def get_max_retry() -> int:
    """Returns the maximum number of retries on connection errors.

    Returns:
        int -- The number of times a connection tries to be established.
    """
    return MAX_RETRY


def get_retry_sleep() -> float:
    return RETRY_SLEEP


def maybe_timestamp(timestamp: Optional[str]) -> Optional[pd.Timestamp]:
    return None if timestamp is None else pd.Timestamp(timestamp)


def df_to_csv(df: pd.DataFrame) -> BytesIO:
    bio = BytesIO()
    wrap = TextIOWrapper(bio, encoding="utf-8", write_through=True)
    df.to_csv(wrap, index=False)
    wrap.detach()
    bio.seek(0)
    return bio


def predictions_to_df(preds: PredictionsResponse) -> pd.DataFrame:
    df = pd.DataFrame(preds["values"], columns=preds["columns"])
    if "date" in df.columns:  # pylint: disable=unsupported-membership-test
        df["date"] = pd.to_datetime(df["date"])
    return df


def maybe_predictions_to_df(
        preds: Optional[PredictionsResponse]) -> Optional[pd.DataFrame]:
    if preds is None:
        return None
    return predictions_to_df(preds)


MPL_SETUP = False


def setup_matplotlib() -> None:
    global MPL_SETUP

    if MPL_SETUP:
        return
    from pandas.plotting import register_matplotlib_converters

    register_matplotlib_converters()
    MPL_SETUP = True


class AccessDenied(Exception):
    pass

# *** AccessDenied ***


class StdoutWrapper:
    def __init__(self, stdout: StdoutResponse) -> None:
        self._lines = stdout["lines"]
        self._messages = stdout["messages"]
        self._exceptions = stdout["exceptions"]

    def full_output(self) -> str:
        return "\n".join((line for _, line in self._lines))

    def get_messages(self) -> Dict[str, List[Tuple[str, List[StdoutLine]]]]:
        return self._messages

    def get_exceptions(self) -> List[Tuple[str, List[StdoutLine]]]:
        return self._exceptions

    def __str__(self) -> str:
        return self.full_output()

    def __repr__(self) -> str:
        return self.full_output()

# *** StdoutWrapper ***


class MetricWrapper(collections.abc.Sequence):
    def get_xaxis(self) -> str:
        raise NotImplementedError()

    def get_yaxis(self) -> str:
        raise NotImplementedError()

    def get_xrange(self) -> Tuple[Any, Any]:
        raise NotImplementedError()

    def get_yrange(self) -> Tuple[Any, Any]:
        raise NotImplementedError()

    def is_coordinates(self) -> bool:
        raise NotImplementedError()

    def plot(self,
             figsize: Optional[Tuple[int, int]] = None,
             use_ranges: bool = False) -> None:
        import matplotlib.pyplot as plt
        setup_matplotlib()

        draw = False
        if figsize is not None:
            plt.figure(figsize=figsize)

        if len(self) == 1:
            plt.title(self[0].get_name())

        plt.xlabel(self.get_xaxis())
        if self.is_coordinates():
            plt.ylabel(self.get_yaxis())

        if use_ranges:

            def is_proper_range(v_range: Tuple[Any, Any]) -> bool:
                return v_range[0] != v_range[1]

            x_range = self.get_xrange()
            if is_proper_range(x_range):
                plt.xlim(x_range)
            y_range = self.get_yrange()
            if is_proper_range(y_range):
                plt.ylim(y_range)

        for plot in self:
            plot.plot(show=False)
            draw = True

        if draw:
            plt.show()

# *** MetricWrapper ***


class AggregatePlot:
    def __init__(self, plot: AggMetricPlot) -> None:
        self._id = plot["plot"]
        self._name = plot["name"]
        self._color = plot["color"]
        self._ticker = plot["ticker"]
        self._is_cat = plot["cat"]
        self._cat_values = plot["catValues"]
        self._count = plot["count"]
        cols = ["date", "vmean", "vstddev", "q_low", "q_high", "vmin", "vmax"]
        df = pd.DataFrame(plot["inner"], columns=cols)
        if not df.empty:
            df["date"] = pd.to_datetime(df["date"])
        self._df = df

    def get_id(self) -> str:
        return self._id

    def get_name(self) -> str:
        return self._name

    def get_color(self) -> str:
        return self._color

    def get_ticker(self) -> Optional[str]:
        return self._ticker

    def is_categorical(self) -> bool:
        return self._is_cat

    def get_categorical_values(self) -> Optional[List[Union[str, float]]]:
        return self._cat_values

    def get_aggregate_count(self) -> int:
        return self._count

    def is_single(self) -> bool:
        return self._count == 1

    def get_single_df(self) -> pd.DataFrame:
        if not self.is_single():
            raise ValueError("metric is aggregate")
        res = self._df[["date", "vmean"]].copy()
        if self._is_cat:
            assert self._cat_values is not None
            mapping = dict(enumerate(self._cat_values))
            res["vmean"] = res["vmean"].map(mapping)
        if self._ticker is None:
            res = res.set_index(["date"])
        else:
            res["ticker"] = self._ticker
            res = res.set_index(["ticker", "date"])
        return res.rename(columns={"vmean": self._id})

    def get_full_df(self) -> pd.DataFrame:
        res = self._df.copy()
        if self._ticker is None:
            res = res.set_index(["date"])
        else:
            res["ticker"] = self._ticker
            res = res.set_index(["ticker", "date"])
        return res.rename(columns={
            "vmean": f"{self._id}_mean",
            "vstddev": f"{self._id}_stddev",
            "q_low": f"{self._id}_q_low",
            "q_high": f"{self._id}_q_high",
            "vmin": f"{self._id}_min",
            "vmax": f"{self._id}_max",
        })

    def plot(self, show: bool = True) -> None:
        import matplotlib.pyplot as plt
        setup_matplotlib()

        df = self._df
        if self.is_single():
            plt.plot(
                df["date"], df["vmean"], color=self._color, label=self._name)
        else:
            plt.plot(
                df["date"], df["vmean"], color=self._color, label=self._name)
            plt.fill_between(
                df["date"], df["q_low"], df["q_high"], interpolate=True,
                color=self._color, alpha=0.25)
            plt.plot(df["date"], df["q_low"], color=self._color, alpha=0.25)
            plt.plot(df["date"], df["q_high"], color=self._color, alpha=0.25)
            plt.plot(
                df["date"], df["vmin"], linestyle="dashed", color=self._color)
            plt.plot(
                df["date"], df["vmax"], linestyle="dashed", color=self._color)

        if show:
            plt.show()


# *** AggregatePlot ***


class MetricPlot(MetricWrapper):
    def __init__(self, plot: RangedPlot) -> None:
        self._xrange = (
            pd.to_datetime(plot["xrange"][0]),
            pd.to_datetime(plot["xrange"][-1]),
        )
        self._yrange = (plot["yrange"][0], plot["yrange"][-1])
        self._plots = [AggregatePlot(plot) for plot in plot["lines"]]

    @overload
    def __getitem__(self, index: int) -> AggregatePlot:
        ...

    @overload
    def __getitem__(self, index: slice) -> List[AggregatePlot]:
        ...

    def __getitem__(self,
                    index: Union[int, slice],
                    ) -> Union[AggregatePlot, List[AggregatePlot]]:
        return self._plots[index]

    def __len__(self) -> int:
        return len(self._plots)

    def get_xaxis(self) -> str:
        return "date"

    def get_yaxis(self) -> str:
        return "value"

    def get_xrange(self) -> Tuple[Any, Any]:
        return self._xrange

    def get_yrange(self) -> Tuple[Any, Any]:
        return self._yrange

    def is_coordinates(self) -> bool:
        return False


# *** MetricPlot ***


class CoordinatePlot:
    def __init__(self, plot: CoordPlot) -> None:
        self._name = plot["name"]
        self._color = plot["color"]
        self._df = pd.DataFrame(plot["coords"], columns=["x", "y"])

    def get_name(self) -> str:
        return self._name

    def get_color(self) -> str:
        return self._color

    def get_df(self) -> pd.DataFrame:
        return self._df.copy()

    def plot(self, show: bool = True) -> None:
        import matplotlib.pyplot as plt
        setup_matplotlib()

        df = self._df
        plt.plot(df["x"], df["y"], color=self._color, label=self._name)

        if show:
            plt.show()

# *** CoordinatePlot ***


class MetricCoords(MetricWrapper):
    def __init__(self, plot: RangedCoords) -> None:
        self._xaxis = plot["xaxis"]
        self._yaxis = plot["yaxis"]
        self._xrange = (plot["xrange"][0], plot["xrange"][-1])
        self._yrange = (plot["yrange"][0], plot["yrange"][-1])
        self._plots = [CoordinatePlot(plot) for plot in plot["coords"]]

    @overload
    def __getitem__(self, index: int) -> CoordinatePlot:
        ...

    @overload
    def __getitem__(self, index: slice) -> List[CoordinatePlot]:
        ...

    def __getitem__(self,
                    index: Union[int, slice],
                    ) -> Union[CoordinatePlot, List[CoordinatePlot]]:
        return self._plots[index]

    def __len__(self) -> int:
        return len(self._plots)

    def get_xaxis(self) -> str:
        return self._xaxis

    def get_yaxis(self) -> str:
        return self._yaxis

    def get_xrange(self) -> Tuple[Any, Any]:
        return self._xrange

    def get_yrange(self) -> Tuple[Any, Any]:
        return self._yrange

    def is_coordinates(self) -> bool:
        return True

# *** MetricCoords ***


class XYMEClient:
    def __init__(self,
                 url: str,
                 user: Optional[str],
                 password: Optional[str],
                 token: Optional[str]) -> None:
        self._url = url.rstrip("/")
        if user is None:
            user = os.environ.get("ACCERN_USER")
        self._user = user
        if password is None:
            password = os.environ.get("ACCERN_PASSWORD")
        self._password = password
        self._token: Optional[str] = token
        self._last_action = time.monotonic()
        self._auto_refresh = True
        self._permissions: Optional[List[str]] = None

        def get_version(legacy: bool) -> int:
            server_version = self.get_server_version(legacy)
            version = server_version.get("apiVersion", "v0")
            if isinstance(version, str):
                version = int(version.lstrip("v"))
            return int(version)

        try:
            self._api_version = min(get_version(False), API_VERSION)
        except ValueError:
            self._api_version = min(get_version(True), API_VERSION)
        self._init()

    def get_api_version(self) -> int:
        return self._api_version

    def _init(self) -> None:
        if self._token is None:
            self._login()
            return
        res = cast(UserLogin, self._request_json(
            METHOD_GET, "/init", {}, capture_err=False))
        if not res["success"]:
            raise AccessDenied("init was not successful")
        self._token = res["token"]
        self._permissions = res["permissions"]

    def get_permissions(self) -> List[str]:
        if self._permissions is None:
            self._init()
        assert self._permissions is not None
        return self._permissions

    def set_auto_refresh(self, is_auto_refresh: bool) -> None:
        self._auto_refresh = is_auto_refresh

    def is_auto_refresh(self) -> bool:
        return self._auto_refresh

    @contextlib.contextmanager
    def bulk_operation(self) -> Iterator[bool]:
        old_refresh = self.is_auto_refresh()
        try:
            self.set_auto_refresh(False)
            yield old_refresh
        finally:
            self.set_auto_refresh(old_refresh)

    def _raw_request_bytes(
            self,
            method: str,
            path: str,
            args: Dict[str, Any],
            add_prefix: bool = True,
            api_version: Optional[int] = None) -> BytesIO:
        retry = 0
        while True:
            try:
                return self._fallible_raw_request_bytes(
                    method, path, args, add_prefix, api_version)
            except requests.ConnectionError:
                if retry >= MAX_RETRY:
                    raise
                time.sleep(RETRY_SLEEP)
            retry += 1

    def _raw_request_json(
            self,
            method: str,
            path: str,
            args: Dict[str, Any],
            add_prefix: bool = True,
            files: Optional[Dict[str, IO[bytes]]] = None,
            api_version: Optional[int] = None) -> Dict[str, Any]:
        file_resets = {}
        can_reset = True
        if files is not None:
            for (fname, fbuff) in files.items():
                if hasattr(fbuff, "seek"):
                    file_resets[fname] = fbuff.seek(0, io.SEEK_CUR)
                else:
                    can_reset = False

        def reset_files() -> bool:
            if files is None:
                return True
            if not can_reset:
                return False
            for (fname, pos) in file_resets.items():
                files[fname].seek(pos, io.SEEK_SET)
            return True

        retry = 0
        while True:
            try:
                return self._fallible_raw_request_json(
                    method, path, args, add_prefix, files, api_version)
            except requests.ConnectionError:
                if retry >= MAX_RETRY:
                    raise
                if not reset_files():
                    raise
                time.sleep(RETRY_SLEEP)
            except AccessDenied as adex:
                if not reset_files():
                    raise ValueError(
                        "cannot reset file buffers for retry") from adex
                raise adex
            retry += 1

    def _fallible_raw_request_bytes(
            self,
            method: str,
            path: str,
            args: Dict[str, Any],
            add_prefix: bool,
            api_version: Optional[int]) -> BytesIO:
        prefix = ""
        if add_prefix:
            if api_version is None:
                api_version = self._api_version
            prefix = f"{PREFIX}/v{api_version}"
        url = f"{self._url}{prefix}{path}"
        if method == METHOD_GET:
            req = requests.get(url, params=args)
            if req.status_code == 403:
                raise AccessDenied(req.text)
            if req.status_code == 200:
                return BytesIO(req.content)
            raise ValueError(
                f"error {req.status_code} in worker request:\n{req.text}")
        if method == METHOD_POST:
            req = requests.post(url, json=args)
            if req.status_code == 403:
                raise AccessDenied(req.text)
            if req.status_code == 200:
                return BytesIO(req.content)
            raise ValueError(
                f"error {req.status_code} in worker request:\n{req.text}")
        raise ValueError(f"unknown method {method}")

    def _fallible_raw_request_json(
            self,
            method: str,
            path: str,
            args: Dict[str, Any],
            add_prefix: bool,
            files: Optional[Dict[str, IO[bytes]]],
            api_version: Optional[int]) -> Dict[str, Any]:
        prefix = ""
        if add_prefix:
            if api_version is None:
                api_version = self._api_version
            prefix = f"{PREFIX}/v{api_version}"
        url = f"{self._url}{prefix}{path}"
        if method != METHOD_FILE and files is not None:
            raise ValueError(
                f"files are only allow for post (got {method}): {files}")
        req = None
        try:
            if method == METHOD_GET:
                req = requests.get(url, params=args)
                if req.status_code == 403:
                    raise AccessDenied(req.text)
                if req.status_code == 200:
                    return json.loads(req.text)
                raise ValueError(
                    f"error {req.status_code} in worker request:\n{req.text}")
            if method == METHOD_FILE:
                if files is None:
                    raise ValueError(f"file method must have files: {files}")
                req = requests.post(url, data=args, files={
                    key: (
                        getattr(value, "name", key),
                        value,
                        "application/octet-stream",
                    ) for (key, value) in files.items()
                })
                if req.status_code == 403:
                    raise AccessDenied(req.text)
                if req.status_code == 200:
                    return json.loads(req.text)
                raise ValueError(
                    f"error {req.status_code} in worker request:\n{req.text}")
            if method == METHOD_POST:
                req = requests.post(url, json=args)
                if req.status_code == 403:
                    raise AccessDenied(req.text)
                if req.status_code == 200:
                    return json.loads(req.text)
                raise ValueError(
                    f"error {req.status_code} in worker request:\n{req.text}")
            if method == METHOD_PUT:
                req = requests.put(url, json=args)
                if req.status_code == 403:
                    raise AccessDenied(req.text)
                if req.status_code == 200:
                    return json.loads(req.text)
                raise ValueError(
                    f"error {req.status_code} in worker request:\n{req.text}")
            if method == METHOD_DELETE:
                req = requests.delete(url, json=args)
                if req.status_code == 403:
                    raise AccessDenied(req.text)
                if req.status_code == 200:
                    return json.loads(req.text)
                raise ValueError(
                    f"error {req.status_code} in worker request:\n{req.text}")
            if method == METHOD_LONGPOST:
                try:
                    return quick_server.worker_request(url, args)
                except quick_server.WorkerError as e:
                    if e.get_status_code() == 403:
                        raise AccessDenied(e.args)
                    raise e
            raise ValueError(f"unknown method {method}")
        except json.decoder.JSONDecodeError:
            if req is None:
                raise
            raise ValueError(req.text)

    def _login(self) -> None:
        if self._user is None or self._password is None:
            raise ValueError("cannot login without user or password")
        res = cast(UserLogin, self._raw_request_json(METHOD_POST, "/login", {
            "user": self._user,
            "pw": self._password,
        }))
        if not res["success"]:
            raise AccessDenied("login was not successful")
        self._token = res["token"]
        self._permissions = res["permissions"]

    def logout(self) -> None:
        if self._token is None:
            return
        self._raw_request_json(METHOD_POST, "/logout", {
            "token": self._token,
        })

    def _request_bytes(
            self,
            method: str,
            path: str,
            args: Dict[str, Any],
            add_prefix: bool = True,
            api_version: Optional[int] = None) -> BytesIO:
        if self._token is None:
            self._login()

        def execute() -> BytesIO:
            args["token"] = self._token
            return self._raw_request_bytes(
                method, path, args, add_prefix, api_version)

        try:
            return execute()
        except AccessDenied:
            self._login()
            return execute()

    def _request_json(self,
                      method: str,
                      path: str,
                      args: Dict[str, Any],
                      capture_err: bool,
                      add_prefix: bool = True,
                      files: Optional[Dict[str, IO[bytes]]] = None,
                      api_version: Optional[int] = None,
                      ) -> Dict[str, Any]:
        if self._token is None:
            self._login()

        def execute() -> Dict[str, Any]:
            args["token"] = self._token
            res = self._raw_request_json(
                method, path, args, add_prefix, files, api_version)
            if capture_err and "errMessage" in res and res["errMessage"]:
                raise ValueError(res["errMessage"])
            return res

        try:
            return execute()
        except AccessDenied:
            self._login()
            return execute()

    def get_user_info(self) -> UserInfo:
        return cast(UserInfo, self._request_json(
            METHOD_POST, "/username", {}, capture_err=False))

    def get_server_version(self, legacy: bool = False) -> VersionInfo:
        if legacy:
            return cast(VersionInfo, self._raw_request_json(
                METHOD_GET, "/version", {}, api_version=0))
        return cast(VersionInfo, self._raw_request_json(
            METHOD_GET, "/xyme/version", {}, add_prefix=False))

    def afterupdate(self) -> MaintenanceInfo:
        return cast(MaintenanceInfo, self._request_json(
            METHOD_POST, "/afterupdate", {}, capture_err=False))

    def set_maintenance_mode(self, is_maintenance: bool) -> MaintenanceInfo:
        """Set the maintenance mode of the server

        Args:
            is_maintenance (bool): If the server should be in maintenance mode.

        Returns:
            MaintenanceInfo: MaintenanceInfo object.
        """
        return cast(MaintenanceInfo, self._request_json(
            METHOD_PUT, "/maintenance", {
                "isMaintenance": is_maintenance,
            }, capture_err=False))

    def get_maintenance_mode(self) -> HintedMaintenanceInfo:
        return cast(HintedMaintenanceInfo, self._request_json(
            METHOD_GET, "/maintenance", {}, capture_err=False))

    def get_system_logs(self,
                        query: Optional[str] = None,
                        context: Optional[int] = None) -> StdoutWrapper:
        obj: Dict[str, Any] = {
            # FIXME: only regular for now -- other value is deploy
            "logsKind": "regular",
        }
        if query is not None:
            obj["query"] = query
        if context is not None:
            obj["context"] = context
        res = cast(SystemLogResponse, self._request_json(
            METHOD_GET, "/monitor_logs", obj, capture_err=False))
        return StdoutWrapper({
            "lines": res["logs"] if res["logs"] is not None else [],
            "messages": {},
            "exceptions": [],
        })

    def get_system_overview(self) -> OverviewResponse:
        return cast(OverviewResponse, self._request_json(
            METHOD_GET, "/overview", {}, capture_err=False))

    def create_job(self,
                   schema: Optional[Dict[str, Any]] = None,
                   from_job_id: Optional[str] = None,
                   name: Optional[str] = None,
                   is_system_preset: bool = False) -> 'JobHandle':
        schema_str = json.dumps(schema) if schema is not None else None
        obj: Dict[str, Any] = {
            "schema": schema_str,
        }
        if schema_str is not None and schema_str:
            obj["isSystemPreset"] = is_system_preset
        if from_job_id is not None:
            obj["fromId"] = from_job_id
        if name is not None:
            obj["name"] = name
        res = cast(JobCreateResponse, self._request_json(
            METHOD_LONGPOST, "/create_job_id", obj, capture_err=True))
        return JobHandle(client=self,
                         job_id=res["jobId"],
                         path=res["path"],
                         name=res["name"],
                         schema_obj=json.loads(res["schema"]),
                         kinds=None,
                         status=None,
                         permalink=None,
                         time_total=None,
                         time_start=None,
                         time_end=None,
                         time_estimate=None)

    def get_job(self, job_id: str) -> 'JobHandle':
        return JobHandle(client=self,
                         job_id=job_id,
                         path=None,
                         name=None,
                         schema_obj=None,
                         kinds=None,
                         status=None,
                         permalink=None,
                         time_total=None,
                         time_start=None,
                         time_end=None,
                         time_estimate=None)

    def start_job(self,
                  job_id: Optional[str],
                  job_name: Optional[str] = None,
                  schema: Optional[Dict[str, Any]] = None,
                  user: Optional[str] = None,
                  company: Optional[str] = None,
                  nowait: Optional[bool] = None) -> JobStartResponse:
        obj: Dict[str, Any] = {}
        if job_id is not None:
            if job_name is not None or schema is not None:
                raise ValueError(
                    "can only start by job_id or by job_name and schema "
                    f"job_id: {job_id} job_name: {job_name} schema: {schema}")
            obj["jobId"] = job_id
        else:
            obj["job_name"] = job_name
            obj["schema"] = json.dumps(schema)
        if user is not None:
            obj["user"] = user
        if company is not None:
            obj["company"] = company
        if nowait is not None:
            obj["nowait"] = nowait
        return cast(JobStartResponse, self._request_json(
            METHOD_LONGPOST, "/start", obj, capture_err=True))

    def _raw_job_list(self,
                      search: Optional[str] = None,
                      selected_status: Optional[List[str]] = None,
                      active_workspace: Optional[List[str]] = None,
                      ) -> JobListResponse:
        obj: Dict[str, Any] = {}
        if search is not None:
            obj["search"] = search
        if selected_status is not None:
            obj["selectedStatus"] = selected_status
        if active_workspace is not None:
            obj["activeWorkspace"] = active_workspace
        return cast(JobListResponse, self._request_json(
            METHOD_LONGPOST, "/jobs", obj, capture_err=False))

    def get_workspaces(self) -> Dict[str, int]:
        res = self._raw_job_list(None, None, None)
        return res["counts"]

    def get_jobs(self, workspace: str) -> List['JobHandle']:
        res = self._raw_job_list(None, None, [workspace])
        return [
            JobHandle(
                client=self,
                job_id=job["jobId"],
                path=job["path"],
                name=job["name"],
                schema_obj=None,
                kinds=job["kinds"],
                status=job["status"],
                permalink=job["permalink"],
                time_total=job["timeTotal"],
                time_start=job["timeStart"],
                time_end=job["timeEnd"],
                time_estimate=job["timeEstimate"],
            )
            for job in res["jobs"][workspace]
        ]

    def get_shareable(self) -> List[ShareablePath]:
        res = cast(ShareList, self._request_json(
            METHOD_LONGPOST, "/share", {}, capture_err=False))
        return [{
            "name": name,
            "path": path,
        } for (name, path) in res["shareable"]]

    def _raw_create_source(self,
                           source_type: str,
                           name: Optional[str],
                           job: Optional['JobHandle'],
                           multi_source: Optional['SourceHandle'],
                           from_id: Optional['SourceHandle'],
                           ) -> CreateSource:
        if source_type not in ALL_SOURCE_TYPES:
            raise ValueError(
                f"invalid source type: {source_type}\nmust be one of "
                f"{', '.join(ALL_SOURCE_TYPES)}")
        multi_source_id = None
        if multi_source is not None:
            if not multi_source.is_multi_source():
                raise ValueError(f"source {multi_source.get_source_id()} "
                                 "must be multi source")
            multi_source_id = multi_source.get_source_id()
        from_id_str = from_id.get_source_id() if from_id is not None else None
        res = cast(CreateSourceResponse, self._request_json(
            METHOD_LONGPOST, "/create_source_id", {
                "name": name,
                "type": source_type,
                "job": job.get_job_id() if job is not None else None,
                "multiSourceId": multi_source_id,
                "fromId": from_id_str,
            }, capture_err=True))
        job_schema_str = res["jobSchema"]
        if job is not None and job_schema_str:
            job._schema_obj = json.loads(job_schema_str)
        return {
            "multi_source": SourceHandle(
                self, res["multiSourceId"], SOURCE_TYPE_MULTI),
            "source": SourceHandle(self, res["sourceId"], source_type),
        }

    def create_multi_source(self, name: Optional[str]) -> 'SourceHandle':
        res = self._raw_create_source(
            SOURCE_TYPE_MULTI, name, None, None, None)
        return res["multi_source"]

    def create_multi_source_file(
            self,
            filename: str,
            ticker_column: str,
            date_column: Optional[str],
            name_multi: Optional[str] = None,
            progress_bar: Optional[IO[Any]] = sys.stdout) -> 'SourceHandle':
        with self.bulk_operation():
            multi = self.create_multi_source(name_multi)
            multi.add_new_source_file(
                filename, ticker_column, date_column, progress_bar)
            return multi

    def create_multi_source_df(
            self,
            df: pd.DataFrame,
            name_csv: str,
            ticker_column: str,
            date_column: Optional[str],
            name_multi: Optional[str] = None,
            progress_bar: Optional[IO[Any]] = sys.stdout) -> 'SourceHandle':
        with self.bulk_operation():
            multi = self.create_multi_source(name_multi)
            multi.add_new_source_df(
                df, name_csv, ticker_column, date_column, progress_bar)
            return multi

    def get_source(self, source_id: str) -> 'SourceHandle':
        return SourceHandle(self, source_id, None, infer_type=True)

    def set_immutable_raw(self,
                          source: 'SourceHandle',
                          multi_source: Optional['SourceHandle'],
                          job: Optional['JobHandle'],
                          is_immutable: Optional[bool]) -> LockSource:
        multi_source_id = None
        if multi_source is not None:
            if not multi_source.is_multi_source():
                raise ValueError(f"source {multi_source.get_source_id()} "
                                 "must be multi source")
            multi_source_id = multi_source.get_source_id()
        res = cast(LockSourceResponse, self._request_json(
            METHOD_PUT, "/lock_source", {
                "sourceId": source.get_source_id(),
                "multiSourceId": multi_source_id,
                "job": job.get_job_id() if job is not None else None,
                "immutable": is_immutable,
            }, capture_err=False))
        if "multiSourceId" not in res:
            res["multiSourceId"] = None
        if "sourceSchemaMap" not in res:
            res["sourceSchemaMap"] = {}
        job_schema_str = res["jobSchema"]
        if job is not None and job_schema_str:
            job._schema_obj = json.loads(job_schema_str)
        if res["newSourceId"] == source.get_source_id():
            new_source = source
        else:
            new_source = SourceHandle(
                self, res["newSourceId"], source.get_source_type())
        if res["multiSourceId"] is None:
            new_multi_source: Optional[SourceHandle] = None
        elif res["multiSourceId"] == new_source.get_source_id():
            new_multi_source = new_source
        elif res["multiSourceId"] == source.get_source_id():
            new_multi_source = source
        elif multi_source is not None and \
                res["multiSourceId"] == multi_source.get_source_id():
            new_multi_source = multi_source
        else:
            new_multi_source = SourceHandle(
                self, res["multiSourceId"], SOURCE_TYPE_MULTI)
        return {
            "new_source": new_source,
            "immutable": res["immutable"],
            "multi_source": new_multi_source,
            "source_schema_map": res["sourceSchemaMap"],
        }

    def get_sources(self,
                    filter_by: Optional[str] = None,
                    ) -> Iterable['SourceHandle']:
        if filter_by is not None and filter_by not in FILTERS:
            raise ValueError(f"invalid value for filter_by: {filter_by}")
        res = cast(SourcesResponse, self._request_json(
            METHOD_GET, "/sources", {}, capture_err=False))

        def respond(arr: List[SourceItem]) -> Iterable['SourceHandle']:
            for source in arr:
                yield SourceHandle(
                    self, source["id"], source["type"], infer_type=True,
                    name=source["name"], immutable=source["immutable"],
                    help_message=source["help"])

        if filter_by is None or filter_by == FILTER_SYSTEM:
            yield from respond(res["systemSources"])
        if filter_by is None or filter_by == FILTER_USER:
            yield from respond(res["userSources"])

    def create_input(self,
                     name: str,
                     ext: str,
                     size: int,
                     hash_str: Optional[str]) -> 'InputHandle':
        res = cast(CreateInputResponse, self._request_json(
            METHOD_LONGPOST, "/create_input_id", {
                "name": name,
                "extension": ext,
                "size": size,
                "hash": None if self.get_api_version() < 1 else hash_str,
            }, capture_err=False))
        return InputHandle(self, res["inputId"], name=name, ext=ext, size=size)

    def get_input(self, input_id: str) -> 'InputHandle':
        return InputHandle(self, input_id)

    def input_from_io(self,
                      io_in: IO[bytes],
                      name: str,
                      ext: str,
                      progress_bar: Optional[IO[Any]] = sys.stdout,
                      ) -> 'InputHandle':
        from_pos = io_in.seek(0, io.SEEK_CUR)
        size = io_in.seek(0, io.SEEK_END) - from_pos
        io_in.seek(from_pos, io.SEEK_SET)
        hash_str = get_file_hash(io_in)
        with self.bulk_operation():
            res: InputHandle = self.create_input(name, ext, size, hash_str)
            if not res.is_complete():
                res.upload_full(io_in, name, progress_bar)
            return res

    def input_from_file(self,
                        filename: str,
                        progress_bar: Optional[IO[Any]] = sys.stdout,
                        ) -> 'InputHandle':
        if filename.endswith(f"{INPUT_CSV_EXT}{INPUT_ZIP_EXT}") \
                or filename.endswith(f"{INPUT_TSV_EXT}{INPUT_ZIP_EXT}"):
            filename = filename[:-len(INPUT_ZIP_EXT)]
        ext_pos = filename.rfind(".")
        if ext_pos >= 0:
            ext = filename[ext_pos + 1:]
        else:
            ext = ""
        fname = os.path.basename(filename)
        with open(filename, "rb") as fbuff:
            return self.input_from_io(fbuff, fname, ext, progress_bar)

    def input_from_df(self,
                      df: pd.DataFrame,
                      name: str,
                      progress_bar: Optional[IO[Any]] = sys.stdout,
                      ) -> 'InputHandle':
        io_in = df_to_csv(df)
        return self.input_from_io(io_in, name, "csv", progress_bar)

    def get_inputs(self,
                   filter_by: Optional[str] = None) -> Iterable['InputHandle']:
        if filter_by is not None and filter_by not in FILTERS:
            raise ValueError(f"invalid value for filter_by: {filter_by}")
        res = cast(InputsResponse, self._request_json(
            METHOD_GET, "/user_files", {}, capture_err=False))

        def respond(arr: List[InputItem]) -> Iterable['InputHandle']:
            for input_obj in arr:
                filename = input_obj["file"]
                ext_pos = filename.rfind(".")
                if ext_pos >= 0:
                    ext: Optional[str] = filename[ext_pos + 1:]
                    input_id = filename[:ext_pos]
                else:
                    ext = None
                    input_id = filename
                progress = UPLOAD_DONE if input_obj["immutable"] else None
                yield InputHandle(self,
                                  input_id,
                                  name=input_obj["name"],
                                  path=input_obj["path"],
                                  ext=ext,
                                  progress=progress)

        if filter_by is None or filter_by == FILTER_SYSTEM:
            yield from respond(res["systemFiles"])
        if filter_by is None or filter_by == FILTER_USER:
            yield from respond(res["userFiles"])

    def get_strategies(self) -> List[str]:
        res = cast(StrategyResponse, self._request_json(
            METHOD_GET, "/strategies", {}, capture_err=False))
        return res["strategies"]

<<<<<<< HEAD
    def get_operators(self) -> List[OperatorDefinition]:
        res = cast(OperatorResponse, self._request_json(
            METHOD_GET, "/operators", {}, capture_err=False))
        return res["operators"]
=======
    def register(self, user_folder: str) -> bool:
        return cast(JobRegisterResponse, self._request_json(
            METHOD_PUT, "/register_job", {
                "userFolder": user_folder,
            }, capture_err=True)).get("success", False)
>>>>>>> a0c8e7cb

# *** XYMEClient ***


class JobHandle:
    def __init__(self,
                 client: XYMEClient,
                 job_id: str,
                 path: Optional[str],
                 name: Optional[str],
                 schema_obj: Optional[Dict[str, Any]],
                 kinds: Optional[List[str]],
                 status: Optional[str],
                 permalink: Optional[str],
                 time_total: Optional[float],
                 time_start: Optional[str],
                 time_end: Optional[str],
                 time_estimate: Optional[str]) -> None:
        self._client = client
        self._job_id = job_id
        self._name = name
        self._path = path
        self._schema_obj = schema_obj
        self._kinds = kinds
        self._permalink = permalink
        self._status = status
        self._time_total = time_total
        self._time_start = time_start
        self._time_end = time_end
        self._time_estimate = time_estimate
        self._buttons: Optional[List[str]] = None
        self._can_rename: Optional[bool] = None
        self._is_symjob: Optional[bool] = None
        self._is_user_job: Optional[bool] = None
        self._plot_order_types: Optional[List[str]] = None
        self._tabs: Optional[List[str]] = None
        self._tickers: Optional[List[str]] = None
        self._source: Optional[SourceHandle] = None
        self._is_async_fetch = False
        self._async_lock = threading.RLock()

    def refresh(self) -> None:
        self._name = None
        self._path = None
        self._schema_obj = None
        self._kinds = None
        self._permalink = None
        self._time_total = None
        self._time_start = None
        self._time_end = None
        self._time_estimate = None
        self._buttons = None
        self._can_rename = None
        self._is_symjob = None
        self._is_user_job = None
        self._plot_order_types = None
        self._tabs = None
        self._tickers = None
        self._source = None
        if not self._is_async_fetch:
            self._status = None

    def _maybe_refresh(self) -> None:
        if self._client.is_auto_refresh():
            self.refresh()

    def _fetch_info(self) -> None:
        res = self._client._request_json(
            METHOD_LONGPOST, "/status", {
                "job": self._job_id,
            }, capture_err=False)
        if res.get("empty", True) and "name" not in res:
            raise ValueError("could not update status")
        info = cast(JobStatusInfo, res)
        self._name = info["name"]
        self._path = info["path"]
        self._schema_obj = json.loads(info["schema"])
        self._buttons = info["buttons"]
        self._can_rename = info["canRename"]
        self._is_symjob = info["symjob"]
        self._is_user_job = info["isUserJob"]
        self._kinds = info["allKinds"]
        self._permalink = info["permalink"]
        self._plot_order_types = info["plotOrderTypes"]
        self._status = info["status"]
        self._tabs = info["allTabs"]
        self._tickers = info["tickers"]
        self._time_total = info["timeTotal"]
        self._time_start = info["timeStart"]
        self._time_end = info["timeEnd"]
        self._time_estimate = info["timeEstimate"]

    def get_job_id(self) -> str:
        return self._job_id

    def get_schema(self) -> Dict[str, Any]:
        self._maybe_refresh()
        if self._schema_obj is None:
            self._fetch_info()
        assert self._schema_obj is not None
        return copy.deepcopy(self._schema_obj)

    def set_schema(self, schema: Dict[str, Any]) -> None:
        res = cast(SchemaResponse, self._client._request_json(
            METHOD_PUT, "/update_job_schema", {
                "job": self._job_id,
                "schema": json.dumps(schema),
            }, capture_err=True))
        self._schema_obj = json.loads(res["schema"])

    @contextlib.contextmanager
    def update_schema(self) -> Iterator[Dict[str, Any]]:
        self._maybe_refresh()
        if self._schema_obj is None:
            self._fetch_info()
        assert self._schema_obj is not None
        yield self._schema_obj
        self.set_schema(self._schema_obj)

    @contextlib.contextmanager
    def bulk_operation(self) -> Iterator[bool]:
        with self._client.bulk_operation() as do_refresh:
            if do_refresh:
                self.refresh()
            yield do_refresh

    def get_notes(self, force: bool) -> Optional[NotesInfo]:
        res = cast(PreviewNotesResponse, self._client._request_json(
            METHOD_LONGPOST, "/preview", {
                "job": self._job_id,
                "view": "summary",
                "force": force,
                "schema": None,
                "batch": None,
            }, capture_err=False))
        notes = res["notes"]
        if notes is None:
            return None
        return {
            "usage": notes.get("usage", {}),
            "roles": notes.get("roles", {}),
            "roles_renamed": notes.get("rolesRenamed", {}),
            "dummy_columns": notes.get("dummyColumns", []),
            "stats": notes.get("stats", {}),
            "is_runnable": notes.get("isRunnable", False),
            "suggestions": notes.get("suggestions", {}),
            "is_preview": notes.get("isPreview", True),
            "error": notes.get("error", True),
        }

    def can_start(self, force: bool) -> bool:
        notes = self.get_notes(force)
        # FIXME: notes is None if the job has been started
        # this is a bug right now
        if notes is None:
            return True
        return notes["is_runnable"] and not notes["error"]

    def start(self,
              user: Optional[str] = None,
              company: Optional[str] = None,
              nowait: Optional[bool] = None) -> JobStartResponse:
        if not self.can_start(force=False):
            raise ValueError("Cannot start job. Missing data or target?")
        res = self._client.start_job(
            self._job_id, user=user, company=company, nowait=nowait)
        self.refresh()
        self._status = "waiting"
        return res

    def delete(self) -> None:
        self._client._request_json(METHOD_DELETE, "/clean", {
            "job": self._job_id,
        }, capture_err=True)
        self.refresh()

    def get_name(self) -> str:
        self._maybe_refresh()
        if self._name is None:
            self._fetch_info()
        assert self._name is not None
        return self._name

    def get_path(self) -> str:
        self._maybe_refresh()
        if self._path is None:
            self._fetch_info()
        assert self._path is not None
        return self._path

    def get_status(self, fast_return: bool = True) -> str:
        """Returns the status of the job.

        Args:
            fast_return (bool): If set the function is non-blocking
                and will fetch the current status in the background. The
                function will return some previous status value and a future
                call will eventually return the status returned by the call.
                This guarantees that the function call does not block for a
                long time for freshly started jobs. Defaults to True.

        Returns:
            str: The status of the job. Most common statuses are:
                unknown, draft, waiting, running, killed, error, paused, done
        """
        status = self._status
        res: str = status if status is not None else "unknown"

        def retrieve() -> None:
            if self._client.is_auto_refresh() or self._status is None:
                self.refresh()
                self._status = res
                self._fetch_info()

        def async_retrieve() -> None:
            retrieve()
            self._is_async_fetch = False

        if not fast_return:
            retrieve()
            status = self._status
            assert status is not None
            return status

        if self._is_async_fetch:
            return res

        with self._async_lock:
            if self._is_async_fetch:
                return res
            self._is_async_fetch = True

            th = threading.Thread(target=async_retrieve)
            th.start()
        return res

    def can_rename(self) -> bool:
        self._maybe_refresh()
        if self._can_rename is None:
            self._fetch_info()
        assert self._can_rename is not None
        return self._can_rename

    def is_symjob(self) -> bool:
        self._maybe_refresh()
        if self._is_symjob is None:
            self._fetch_info()
        assert self._is_symjob is not None
        return self._is_symjob

    def is_user_job(self) -> bool:
        self._maybe_refresh()
        if self._is_user_job is None:
            self._fetch_info()
        assert self._is_user_job is not None
        return self._is_user_job

    def is_paused(self) -> bool:
        return self.get_status() == "paused"

    def is_draft(self) -> bool:
        return self.get_status() == "draft"

    def get_permalink(self) -> str:
        self._maybe_refresh()
        if self._permalink is None:
            self._fetch_info()
        assert self._permalink is not None
        return self._permalink

    def get_tickers(self) -> List[str]:
        self._maybe_refresh()
        if self._tickers is None:
            self._fetch_info()
        assert self._tickers is not None
        return list(self._tickers)

    def set_name(self, name: str) -> None:
        res = cast(JobRenameResponse, self._client._request_json(
            METHOD_PUT, "/rename", {
                "job": self._job_id,
                "newJobName": name,
            }, capture_err=True))
        self._name = res["name"]
        self._path = res["path"]

    def set_pause(self, is_pause: bool) -> bool:
        path = "/pause" if is_pause else "/unpause"
        res = cast(JobPauseResponse, self._client._request_json(
            METHOD_POST, path, {
                "job": self._job_id,
            }, capture_err=True))
        return is_pause if res["success"] else not is_pause

    def dynamic_predict(self,
                        method: str,
                        fbuff: Optional[IO[bytes]],
                        source: Optional['SourceHandle'],
                        ) -> DynamicPredictionResponse:
        if fbuff is not None:
            res = cast(DynamicPredictionResponse, self._client._request_json(
                METHOD_FILE, "/dynamic_predict", {
                    "job": self._job_id,
                    "method": method,
                }, capture_err=True, files={"file": fbuff}))
        elif source is not None:
            if self._client.get_api_version() < 1:
                raise ValueError("the XYME version does not "
                                 "support dynamic predict sources")
            res = cast(DynamicPredictionResponse, self._client._request_json(
                METHOD_POST, "/dynamic_predict", {
                    "job": self._job_id,
                    "method": method,
                    "multiSourceId": source.get_source_id(),
                }, capture_err=True))
        else:
            raise ValueError("one of fbuff or source must not be None")
        return res

    def predict_source(self,
                       source: 'SourceHandle',
                       ) -> Tuple[Optional[pd.DataFrame], StdoutWrapper]:
        res = self.dynamic_predict("dyn_pred", fbuff=None, source=source)
        return (
            maybe_predictions_to_df(res["predictions"]),
            StdoutWrapper(res["stdout"]),
        )

    def predict_proba_source(self,
                             source: 'SourceHandle',
                             ) -> Tuple[Optional[pd.DataFrame], StdoutWrapper]:
        res = self.dynamic_predict("dyn_prob", fbuff=None, source=source)
        return (
            maybe_predictions_to_df(res["predictions"]),
            StdoutWrapper(res["stdout"]),
        )

    def predict(self,
                df: pd.DataFrame,
                ) -> Tuple[Optional[pd.DataFrame], StdoutWrapper]:
        buff = df_to_csv(df)
        res = self.dynamic_predict("dyn_pred", fbuff=buff, source=None)
        return (
            maybe_predictions_to_df(res["predictions"]),
            StdoutWrapper(res["stdout"]),
        )

    def predict_proba(self,
                      df: pd.DataFrame,
                      ) -> Tuple[Optional[pd.DataFrame], StdoutWrapper]:
        buff = df_to_csv(df)
        res = self.dynamic_predict("dyn_prob", fbuff=buff, source=None)
        return (
            maybe_predictions_to_df(res["predictions"]),
            StdoutWrapper(res["stdout"]),
        )

    def predict_file(self,
                     csv: str,
                     ) -> Tuple[Optional[pd.DataFrame], StdoutWrapper]:
        with open(csv, "rb") as f_in:
            res = self.dynamic_predict("dyn_pred", fbuff=f_in, source=None)
            return (
                maybe_predictions_to_df(res["predictions"]),
                StdoutWrapper(res["stdout"]),
            )

    def predict_proba_file(self,
                           csv: str,
                           ) -> Tuple[Optional[pd.DataFrame], StdoutWrapper]:
        with open(csv, "rb") as f_in:
            res = self.dynamic_predict("dyn_prob", fbuff=f_in, source=None)
            return (
                maybe_predictions_to_df(res["predictions"]),
                StdoutWrapper(res["stdout"]),
            )

    def get_predictions(self,
                        method: Optional[str],
                        ticker: Optional[str],
                        date: Optional[str],
                        last_n: int,
                        filters: Optional[Dict[str, Any]],
                        ) -> Optional[pd.DataFrame]:
        if filters is None:
            filters = {}
        res = cast(SimplePredictionsResponse, self._client._request_json(
            METHOD_LONGPOST, "/predictions", {
                "job": self._job_id,
                "method": method,
                "ticker": ticker,
                "date": date,
                "last_n": last_n,
                "filters": filters,
            }, capture_err=False))
        columns = res.get("columns", None)
        predictions = res.get("predictions", None)
        if columns is not None and predictions is not None:
            return pd.DataFrame(predictions, columns=columns)
        return None

    def share(self, path: str) -> 'JobHandle':
        shared = cast(ShareResponse, self._client._request_json(
            METHOD_PUT, "/share", {
                "job": self._job_id,
                "with": path,
            }, capture_err=True))
        return JobHandle(client=self._client,
                         job_id=shared["job"],
                         path=None,
                         name=None,
                         schema_obj=None,
                         kinds=None,
                         status=None,
                         permalink=None,
                         time_total=None,
                         time_start=None,
                         time_end=None,
                         time_estimate=None)

    def create_source(self,
                      source_type: str,
                      name: Optional[str] = None) -> 'SourceHandle':
        res = self._client._raw_create_source(
            source_type, name, self, None, None)
        return res["source"]

    def get_sources(self) -> List['SourceHandle']:
        schema_obj = self.get_schema()
        x_obj = schema_obj.get("X", {})
        res = []
        main_source_id = x_obj.get("source", None)
        if main_source_id:
            res.append(SourceHandle(
                self._client, main_source_id, None, infer_type=True))
        for progress in x_obj.get("source_progress", []):
            cur_source_ix = progress.get("source", None)
            if cur_source_ix:
                res.append(SourceHandle(
                    self._client, cur_source_ix, None, infer_type=True))
        return res

    def get_fast_segments(self) -> List[
            Tuple[Optional[pd.Timestamp], Optional[pd.Timestamp]]]:
        schema_obj = self.get_schema()
        x_obj = schema_obj.get("X", {})
        res: List[Tuple[Optional[pd.Timestamp], Optional[pd.Timestamp]]] = \
            [(None, None)]
        res.extend((
            maybe_timestamp(progress.get("start_time")),
            maybe_timestamp(progress.get("end_time")),
        ) for progress in x_obj.get("source_progress", []))
        return res

    def get_segments(self,
                     ticker: Optional[str] = None,
                     ) -> List[Tuple[
                         int, Optional[pd.Timestamp], Optional[pd.Timestamp]]]:
        res = cast(SegmentResponse, self._client._request_json(
            METHOD_LONGPOST, "/segments", {
                "job": self._job_id,
                "ticker": ticker,
            }, capture_err=False))
        return [
            (rows, maybe_timestamp(start_time), maybe_timestamp(end_time))
            for (rows, start_time, end_time) in res.get("segments", [])
        ]

    def get_main_source(self, ticker: Optional[str] = None) -> 'SourceHandle':
        self._maybe_refresh()
        if self._source is not None:
            return self._source
        res = cast(SourceResponse, self._client._request_json(
            METHOD_GET, "/job_source", {
                "job": self._job_id,
                "ticker": ticker,
            }, capture_err=True))
        self._source = SourceHandle(
            self._client, res["sourceId"], None, infer_type=True)
        return self._source

    def set_main_source(self, source: 'SourceHandle') -> None:
        with self.update_schema() as obj:
            x_obj = obj.get("X", {})
            x_obj["source"] = source.get_source_id()
            obj["X"] = x_obj

    def append_source(self,
                      source: 'SourceHandle',
                      start_time: Optional[Union[str, pd.Timestamp]],
                      end_time: Optional[Union[str, pd.Timestamp]],
                      change_set: Optional[Dict[str, Any]] = None) -> None:
        with self.update_schema() as obj:
            x_obj = obj.get("X", {})
            progress = x_obj.get("source_progress", [])
            progress.append({
                "source": source.get_source_id(),
                "start_time": None if start_time is None else f"{start_time}",
                "end_time": None if end_time is None else f"{end_time}",
                "change_set": {} if change_set is None else change_set,
            })
            x_obj["source_progress"] = progress
            obj["X"] = x_obj

    def inspect(self, ticker: Optional[str]) -> 'InspectHandle':
        return InspectHandle(self._client, self, ticker)

    def get_metrics(self, kind: str = PLOT_PKL) -> List[Tuple[str, str]]:
        res = cast(MetricListResponse, self._client._request_json(
            METHOD_LONGPOST, "/metric_plots", {
                "job": self._job_id,
                "kind": kind,
            }, capture_err=False))
        return res["metrics"]

    def get_metric(self,
                   metric: str,
                   ticker: Optional[str],
                   kind: str = PLOT_PKL) -> Optional[MetricWrapper]:
        res = cast(MetricResponse, self._client._request_json(
            METHOD_LONGPOST, "/metric", {
                "job": self._job_id,
                "kind": kind,
                "metric": metric,
                "ticker": ticker,
            }, capture_err=False))
        plot = res["lines"]
        if not plot:
            return None
        if plot["kind"] == "time":
            return MetricPlot(plot)
        if plot["kind"] == "coord":
            return MetricCoords(plot)
        raise ValueError(f"invalid plot kind: {plot['kind']}")

    def _raw_stdout(self,
                    ticker: Optional[str],
                    do_filter: bool,
                    query_str: Optional[str],
                    pos: Optional[int],
                    context: int,
                    before: Optional[int],
                    after: Optional[int]) -> List[StdoutLine]:
        res = cast(JobStdoutResponse, self._client._request_json(
            METHOD_POST, "/stdout", {
                "job": self._job_id,
                "ticker": ticker,
                "filter": do_filter,
                "query": query_str,
                "pos": pos,
                "context": context,
                "before": before,
                "after": after,
            }, capture_err=False))
        return res["lines"]

    def get_logs(self) -> StdoutWrapper:
        return StdoutWrapper({
            "lines": self._raw_stdout(None, False, None, None, 0, None, None),
            "messages": {},
            "exceptions": [],
        })

    def get_summary(self, ticker: Optional[str]) -> SummaryInfo:
        res = cast(SummaryResponse, self._client._request_json(
            METHOD_LONGPOST, "/summary", {
                "job": self._job_id,
                "ticker": ticker,
            }, capture_err=False))
        messages = res.get("messages")
        exceptions = res.get("exceptions")
        stdout = StdoutWrapper({
            "messages": {} if messages is None else messages,
            "exceptions": [] if exceptions is None else exceptions,
            "lines": [],
        })
        data_start = res.get("dataStart")
        data_high = res.get("dataHigh")
        data_end = res.get("dataEnd")
        return {
            "stdout": stdout,
            "last_event": res.get("lastEvent"),
            "rows": res.get("rows"),
            "rows_total": res.get("rowsTotal"),
            "features": res.get("features"),
            "dropped_features": res.get("droppedFeatures"),
            "data_start": maybe_timestamp(data_start),
            "data_high": maybe_timestamp(data_high),
            "data_end": maybe_timestamp(data_end),
        }

    def get_backtest(self,
                     strategy: Optional[str],
                     base_strategy: Optional[str],
                     price_source: Optional['SourceHandle'],
                     prediction_feature: Optional[str],
                     ticker: Optional[str] = None,
                     ) -> Tuple[Optional[Dict[str, Any]], StdoutWrapper]:
        res = cast(BacktestResponse, self._client._request_json(
            METHOD_LONGPOST, "/summary", {
                "job": self._job_id,
                "ticker": ticker,
                "predictionFeature": prediction_feature,
                "strategy": strategy,
                "baseStrategy": base_strategy,
                "priceSourceId": price_source,
            }, capture_err=False))
        output = res.get("output", [])
        stdout = StdoutWrapper({
            "lines": output if output is not None else [],
            "messages": {},
            "exceptions": [],
        })
        if res.get("errMessage", None):
            raise ValueError(res["errMessage"], stdout)
        return res.get("pyfolio", None), stdout

    def get_columns(self, ticker: Optional[str]) -> List[str]:
        res = cast(JobColumnsResponse, self._client._request_json(
            METHOD_POST, "/job_columns", {
                "job": self._job_id,
                "ticker": ticker,
            }, capture_err=True))
        return res["columns"]

    def get_data(
            self, ticker: Optional[str], columns: List[str]) -> pd.DataFrame:
        resp = self._client._request_bytes(
            METHOD_POST, "/job_data", {
                "job": self._job_id,
                "ticker": ticker,
                "columns": columns,
                "format": "csv",
            })
        return pd.read_csv(resp)

    def force_flush(self) -> None:
        res = cast(ForceFlushResponse, self._client._request_json(
            METHOD_PUT, "/force_flush", {
                "job": self._job_id,
            }, capture_err=False))
        if not res["success"]:
            raise AccessDenied(f"cannot access job {self._job_id}")
        self.refresh()

    def __repr__(self) -> str:
        name = ""
        if self._name is not None:
            name = f" ({self._name})"
        return f"{type(self).__name__}: {self._job_id}{name}"

    def __str__(self) -> str:
        return repr(self)

# *** JobHandle ***


InspectValue = Union['InspectPath', bool, int, float, str, None]


class InspectPath(collections.abc.Mapping):
    def __init__(self,
                 clazz: str,
                 inspect: 'InspectHandle',
                 path: List[str],
                 summary: str):
        self._clazz = clazz
        self._inspect = inspect
        self._path = path
        self._cache: Dict[str, InspectValue] = {}
        self._key_cache: Optional[Set[str]] = None
        self._summary = summary

    def refresh(self) -> None:
        self._cache = {}

    def get_clazz(self) -> str:
        return self._clazz

    def has_cached_value(self, key: str) -> bool:
        return key in self._cache

    def _set_cache(self, key: str, value: InspectValue) -> None:
        self._cache[key] = value

    def _set_key_cache(self, keys: Iterable[str]) -> None:
        self._key_cache = set(keys)

    def __getitem__(self, key: str) -> InspectValue:
        # pylint: disable=unsupported-membership-test
        if self._key_cache is not None and key not in self._key_cache:
            raise KeyError(key)
        if not self.has_cached_value(key):
            self._cache[key] = self._inspect.get_value_for_path(
                self._path + [key])
        return self._cache[key]

    def _ensure_key_cache(self) -> None:
        if self._key_cache is not None:
            return
        self._key_cache = set()

    def __iter__(self) -> Iterator[str]:
        self._ensure_key_cache()
        assert self._key_cache is not None
        return iter(self._key_cache)

    def __len__(self) -> int:
        self._ensure_key_cache()
        assert self._key_cache is not None
        return len(self._key_cache)

    def __repr__(self) -> str:
        res = f"{self._clazz}: {{"
        first = True
        for key in self:
            if first:
                first = False
            else:
                res += ", "
            res += repr(key)
            res += ": "
            if self.has_cached_value(key):
                res += repr(self[key])
            else:
                res += "..."
        return f"{res}}}"

    def __str__(self) -> str:
        return f"{self._clazz}: {self._summary}"

# *** InspectPath ***


class InspectHandle(InspectPath):
    def __init__(self,
                 client: XYMEClient,
                 job: JobHandle,
                 ticker: Optional[str]) -> None:
        super().__init__("uninitialized", self, [], "uninitialized")
        self._client = client
        self._job_id = job._job_id
        self._ticker = ticker
        init = self._query([])
        if init is not None:
            self._clazz = init["clazz"]
            self._summary = init["extra"]
            values = init["value"]
            if isinstance(values, list):
                self._set_key_cache((name for (name, _) in values))

    def _query(self, path: List[str]) -> Optional[InspectItem]:
        query: InspectQuery = {"state": {}}
        assert query is not None
        subq = query["state"]
        for seg in path:
            assert subq is not None
            subq[seg] = {}
            subq = subq[seg]
        res = cast(InspectResponse, self._client._request_json(
            METHOD_LONGPOST, "/inspect", {
                "job": self._job_id,
                "query": query,
                "ticker": self._ticker,
            }, capture_err=False))
        return res["inspect"]

    def get_value_for_path(self, path: List[str]) -> InspectValue:
        res: InspectValue = self
        do_query = False
        for seg in path:
            if not isinstance(res, InspectPath):
                raise TypeError(f"cannot query {seg} on {res}")
            if res.has_cached_value(seg):
                res = res[seg]
                continue
            do_query = True
            break

        def maybe_set_cache(key: str,
                            ipath: InspectPath,
                            obj: InspectItem) -> Optional[InspectPath]:
            has_value = False
            res = None
            if obj["leaf"]:
                if obj["clazz"] == "None":
                    val: InspectValue = None
                elif obj["clazz"] == "bool":
                    val = bool(obj["value"])
                elif obj["clazz"] == "int":
                    if obj["value"] is None:
                        raise TypeError(f"did not expect None: {obj}")
                    if isinstance(obj["value"], list):
                        raise TypeError(f"did not expect list: {obj}")
                    val = int(obj["value"])
                elif obj["clazz"] == "float":
                    if obj["value"] is None:
                        raise TypeError(f"did not expect None: {obj}")
                    if isinstance(obj["value"], list):
                        raise TypeError(f"did not expect list: {obj}")
                    val = float(obj["value"])
                elif obj["clazz"] == "str":
                    val = str(obj["value"])
                else:
                    if isinstance(obj["value"], list):
                        raise TypeError(f"did not expect list: {obj}")
                    val = obj["value"]
                has_value = True
            elif not obj["collapsed"]:
                res = InspectPath(
                    obj["clazz"], self, list(upto), obj["extra"])
                val = res
                values = obj["value"]
                if not isinstance(values, list):
                    raise TypeError(f"expected list got: {values}")
                keys = []
                for (name, cur) in values:
                    keys.append(name)
                    maybe_set_cache(name, val, cur)
                val._set_key_cache(keys)
                has_value = True
            if has_value:
                ipath._set_cache(key, val)
            return res

        if do_query:
            obj = self._query(path)
            res = self
            upto = []
            for seg in path:
                upto.append(seg)
                if obj is None:
                    raise KeyError(seg)
                if obj["leaf"]:
                    raise ValueError(f"early leaf node at {seg}")
                next_obj: Optional[InspectItem] = None
                values = obj["value"]
                if not isinstance(values, list):
                    raise TypeError(f"expected list got: {values}")
                for (name, value) in values:
                    if name == seg:
                        next_obj = value
                        break
                if next_obj is None:
                    raise KeyError(seg)
                obj = next_obj
                if not isinstance(res, InspectPath):
                    raise TypeError(f"cannot query {seg} on {res}")
                if res.has_cached_value(seg):
                    res = res[seg]
                else:
                    ipath = maybe_set_cache(seg, res, obj)
                    assert ipath is not None
                    res = ipath
        return res

# *** InspectHandle ***


class SourceHandle:
    def __init__(self,
                 client: XYMEClient,
                 source_id: str,
                 source_type: Optional[str],
                 infer_type: bool = False,
                 name: Optional[str] = None,
                 immutable: Optional[bool] = None,
                 help_message: Optional[str] = None):
        if not source_id:
            raise ValueError("source id is not set!")
        if not infer_type and (
                not source_type or source_type not in ALL_SOURCE_TYPES):
            raise ValueError(f"invalid source type: {source_type}")
        self._client = client
        self._source_id = source_id
        self._source_type = source_type
        self._name = name
        self._immutable = immutable
        self._help = help_message
        self._schema_obj: Optional[Dict[str, Any]] = None
        self._dirty: Optional[bool] = None

    def refresh(self) -> None:
        self._schema_obj = None
        self._dirty = None
        self._immutable = None
        self._name = None
        self._help = None

    def _maybe_refresh(self) -> None:
        if self._client.is_auto_refresh():
            self.refresh()

    def _fetch_info(self) -> None:
        res = cast(SourceSchemaResponse, self._client._request_json(
            METHOD_GET, "/source_schema", {
                "sourceId": self._source_id,
            }, capture_err=True))
        self._schema_obj = res["sourceSchema"]
        info = res["sourceInfo"]
        self._dirty = info["dirty"]
        self._immutable = info["immutable"]
        self._name = info["sourceName"]
        self._source_type = info["sourceType"]

    def _ensure_multi_source(self) -> None:
        if not self.is_multi_source():
            raise ValueError("can only add source to multi source")

    def _ensure_csv_source(self) -> None:
        if not self.is_csv_source():
            raise ValueError("can only set input for csv source")

    def get_schema(self) -> Dict[str, Any]:
        self._maybe_refresh()
        if self._schema_obj is None:
            self._fetch_info()
        assert self._schema_obj is not None
        return copy.deepcopy(self._schema_obj)

    def set_schema(self, schema: Dict[str, Any]) -> None:
        res = cast(SchemaResponse, self._client._request_json(
            METHOD_PUT, "/source_schema", {
                "sourceId": self._source_id,
                "schema": json.dumps(schema),
            }, capture_err=True))
        schema_obj = json.loads(res["schema"])
        self._schema_obj = schema_obj
        # NOTE: we can infer information about
        # the source by being able to change it
        self._name = schema_obj.get("name", self._source_id)
        self._source_type = schema_obj.get("type")
        self._help = schema_obj.get("help", "")
        self._dirty = True
        self._immutable = False

    def get_name(self) -> str:
        self._maybe_refresh()
        if self._name is None:
            self._fetch_info()
        assert self._name is not None
        return self._name

    def get_help_message(self) -> str:
        self._maybe_refresh()
        if self._help is None:
            self._fetch_info()
        assert self._help is not None
        return self._help

    @contextlib.contextmanager
    def bulk_operation(self) -> Iterator[bool]:
        with self._client.bulk_operation() as do_refresh:
            if do_refresh:
                self.refresh()
            yield do_refresh

    @contextlib.contextmanager
    def update_schema(self) -> Iterator[Dict[str, Any]]:
        self._maybe_refresh()
        if self._schema_obj is None:
            self._fetch_info()
        assert self._schema_obj is not None
        yield self._schema_obj
        self.set_schema(self._schema_obj)

    def is_dirty(self) -> bool:
        self._maybe_refresh()
        if self._dirty is None:
            self._fetch_info()
        assert self._dirty is not None
        return self._dirty

    def is_immutable(self) -> bool:
        self._maybe_refresh()
        if self._immutable is None:
            self._fetch_info()
        assert self._immutable is not None
        return self._immutable

    def get_source_id(self) -> str:
        return self._source_id

    def get_source_type(self) -> str:
        # NOTE: we don't refresh source type frequently
        if self._source_type is None:
            self._fetch_info()
        assert self._source_type is not None
        return self._source_type

    def is_multi_source(self) -> bool:
        return self.get_source_type() == SOURCE_TYPE_MULTI

    def is_csv_source(self) -> bool:
        return self.get_source_type() == SOURCE_TYPE_CSV

    def set_immutable(self, is_immutable: bool) -> 'SourceHandle':
        res = self._client.set_immutable_raw(self, None, None, is_immutable)
        return res["new_source"]

    def flip_immutable(self) -> 'SourceHandle':
        res = self._client.set_immutable_raw(self, None, None, None)
        return res["new_source"]

    def add_new_source(self,
                       source_type: str,
                       name: Optional[str] = None) -> 'SourceHandle':
        self._ensure_multi_source()
        res = self._client._raw_create_source(
            source_type, name, None, self, None)
        self.refresh()
        return res["source"]

    def add_new_source_file(self,
                            filename: str,
                            ticker_column: str,
                            date_column: Optional[str],
                            progress_bar: Optional[IO[Any]] = sys.stdout,
                            ) -> 'SourceHandle':
        with self.bulk_operation():
            source = self.add_new_source(
                SOURCE_TYPE_CSV, os.path.basename(filename))
            source.set_input_file(
                filename, ticker_column, date_column, progress_bar)
            return source

    def add_new_source_df(self,
                          df: pd.DataFrame,
                          name: str,
                          ticker_column: str,
                          date_column: Optional[str],
                          progress_bar: Optional[IO[Any]] = sys.stdout,
                          ) -> 'SourceHandle':
        with self.bulk_operation():
            source = self.add_new_source(SOURCE_TYPE_CSV, name)
            source.set_input_df(
                df, name, ticker_column, date_column, progress_bar)
            return source

    def add_source(self, source: 'SourceHandle') -> None:
        with self.bulk_operation():
            self._ensure_multi_source()
            with self.update_schema() as schema_obj:
                if "config" not in schema_obj:
                    schema_obj["config"] = {}
                config = schema_obj["config"]
                if "sources" not in config:
                    config["sources"] = []
                config["sources"].append(source.get_source_id())

    def set_input(self,
                  input_obj: 'InputHandle',
                  ticker_column: Optional[str],
                  date_column: Optional[str]) -> None:
        with self.bulk_operation():
            self._ensure_csv_source()
            with self.update_schema() as schema_obj:
                with input_obj.bulk_operation():
                    if "config" not in schema_obj:
                        schema_obj["config"] = {}
                    config = schema_obj["config"]
                    ext = input_obj.get_extension()
                    if ext is None:
                        ext = "csv"  # should be correct in 99% of the cases
                    config["filename"] = f"{input_obj.get_input_id()}.{ext}"
                    if ticker_column is not None:
                        config["ticker"] = ticker_column
                    if date_column is not None:
                        config["date"] = date_column

    def set_input_file(self,
                       filename: str,
                       ticker_column: str,
                       date_column: Optional[str],
                       progress_bar: Optional[IO[Any]] = sys.stdout) -> None:
        with self.bulk_operation():
            self._ensure_csv_source()
            input_obj = self._client.input_from_file(filename, progress_bar)
            self.set_input(input_obj, ticker_column, date_column)

    def set_input_df(self,
                     df: pd.DataFrame,
                     name: str,
                     ticker_column: str,
                     date_column: Optional[str],
                     progress_bar: Optional[IO[Any]] = sys.stdout) -> None:
        with self.bulk_operation():
            self._ensure_csv_source()
            input_obj = self._client.input_from_df(df, name, progress_bar)
            self.set_input(input_obj, ticker_column, date_column)

    def get_sources(self) -> Iterable['SourceHandle']:
        with self.bulk_operation():
            self._ensure_multi_source()
            if self._schema_obj is None:
                self._fetch_info()
            assert self._schema_obj is not None
            ops = self._schema_obj.get("config", {}).get("operations", [])
            for op in ops:
                if op.get("source") is not None:
                    yield SourceHandle(
                        self._client, op.get("source"), None, infer_type=True)

    def get_input(self) -> Optional['InputHandle']:
        with self.bulk_operation():
            self._ensure_csv_source()
            if self._schema_obj is None:
                self._fetch_info()
            assert self._schema_obj is not None
            fname = self._schema_obj.get("config", {}).get("filename", None)
            if fname is None:
                return None
            dot = fname.find(".")
            input_id = fname[:dot] if dot >= 0 else fname
            return InputHandle(self._client, input_id)

    def __repr__(self) -> str:
        name = ""
        if self._name is not None:
            name = f" ({self._name})"
        return f"{type(self).__name__}: {self._source_id}{name}"

    def __str__(self) -> str:
        return repr(self)

# *** SourceHandle ***


class InputHandle:
    def __init__(self,
                 client: XYMEClient,
                 input_id: str,
                 name: Optional[str] = None,
                 path: Optional[str] = None,
                 ext: Optional[str] = None,
                 size: Optional[int] = None,
                 progress: Optional[str] = None) -> None:
        if not input_id:
            raise ValueError("input id is not set!")
        self._client = client
        self._input_id = input_id
        self._name = name
        self._ext = ext
        self._size = size
        self._path = path
        self._progress = progress
        self._last_byte_offset: Optional[int] = None

    def refresh(self) -> None:
        self._name = None
        self._path = None
        self._ext = None
        self._progress = None
        self._last_byte_offset = None
        self._size = None

    def _maybe_refresh(self) -> None:
        if self._client.is_auto_refresh():
            self.refresh()

    def _fetch_info(self) -> None:
        res = cast(InputDetailsResponse, self._client._request_json(
            METHOD_GET, "/input_details", {
                "inputId": self._input_id,
            }, capture_err=False))
        self._input_id = res["inputId"]
        self._name = res["name"]
        self._path = res["path"]
        self._ext = res["extension"]
        self._last_byte_offset = res["lastByteOffset"]
        self._size = res["size"]
        self._progress = res["progress"]
        if self._progress is None:
            self._progress = "unknown"

    def get_input_id(self) -> str:
        return self._input_id

    def get_name(self) -> Optional[str]:
        self._maybe_refresh()
        if self._name is None:
            self._fetch_info()
        return self._name

    def get_path(self) -> str:
        self._maybe_refresh()
        if self._path is None:
            self._fetch_info()
        assert self._path is not None
        return self._path

    def get_extension(self) -> Optional[str]:
        self._maybe_refresh()
        if self._ext is None:
            self._fetch_info()
        return self._ext

    def get_last_byte_offset(self) -> Optional[int]:
        self._maybe_refresh()
        if self._last_byte_offset is None:
            self._fetch_info()
        return self._last_byte_offset

    def get_size(self) -> Optional[int]:
        self._maybe_refresh()
        if self._size is None:
            self._fetch_info()
        return self._size

    def get_progress(self) -> str:
        self._maybe_refresh()
        if self._progress is None:
            self._fetch_info()
        assert self._progress is not None
        return self._progress

    def is_complete(self) -> bool:
        return self.get_progress() == UPLOAD_DONE

    @contextlib.contextmanager
    def bulk_operation(self) -> Iterator[bool]:
        with self._client.bulk_operation() as do_refresh:
            if do_refresh:
                self.refresh()
            yield do_refresh

    def upload_partial(self, chunk_content: IO[bytes]) -> bool:
        if self._last_byte_offset is None or self._name is None:
            self._fetch_info()
            if self._last_byte_offset is None:
                self._last_byte_offset = 0
            if self._name is None:
                self._name = "unnamed file"
        res = cast(UploadResponse, self._client._request_json(
            METHOD_FILE, "/upload", {
                "inputId": self._input_id,
                "chunkByteOffset": self._last_byte_offset,
                "type": "input",
                "name": self._name,
            }, capture_err=True, files={
                "file": chunk_content,
            }))
        self._input_id = res["inputId"]
        self._name = res["name"]
        self._path = res["path"]
        self._ext = res["extension"]
        self._last_byte_offset = res["lastByteOffset"]
        self._size = res["size"]
        self._progress = res["progress"]
        return res["exists"]

    def upload_full(self,
                    file_content: IO[bytes],
                    file_name: Optional[str],
                    progress_bar: Optional[IO[Any]] = sys.stdout) -> int:
        if file_name is not None:
            self._name = file_name
        total_size: Optional[int] = None
        if progress_bar is not None:
            if hasattr(file_content, "seek"):
                init_pos = file_content.seek(0, io.SEEK_CUR)
                total_size = file_content.seek(0, io.SEEK_END) - init_pos
                file_content.seek(init_pos, io.SEEK_SET)
                end = ":"
            else:
                end = "."
            if file_name is None:
                msg = f"Uploading unnamed file{end}\n"
            else:
                msg = f"Uploading file {file_name}{end}\n"
            progress_bar.write(msg)
        print_progress = get_progress_bar(out=progress_bar)
        cur_size = 0
        while True:
            if total_size is not None:
                print_progress(cur_size / total_size, False)
            buff = file_content.read(FILE_UPLOAD_CHUNK_SIZE)
            if not buff:
                break
            cur_size += len(buff)
            if self.upload_partial(BytesIO(buff)):
                break
        if total_size is not None:
            print_progress(cur_size / total_size, True)
        return cur_size

    def __repr__(self) -> str:
        name = ""
        if self._name is not None:
            name = f" ({self._name})"
        return f"{type(self).__name__}: {self._input_id}{name}"

    def __str__(self) -> str:
        return repr(self)

# *** InputHandle ***


IS_JUPYTER: Optional[bool] = None


def is_jupyter() -> bool:
    global IS_JUPYTER

    if IS_JUPYTER is not None:
        return IS_JUPYTER

    try:
        from IPython import get_ipython

        IS_JUPYTER = get_ipython() is not None
    except (NameError, ModuleNotFoundError) as _:
        IS_JUPYTER = False
    return IS_JUPYTER


def get_progress_bar(out: Optional[IO[Any]]) -> Callable[[float, bool], None]:
    # pylint: disable=unused-argument

    def no_bar(progress: float, final: bool) -> None:
        return

    if out is None:
        return no_bar

    io_out: IO[Any] = out

    if is_jupyter():
        from IPython.display import ProgressBar

        mul = 1000
        bar = ProgressBar(mul)
        bar.display()

        def jupyter_bar(progress: float, final: bool) -> None:
            bar.progress = int(progress * mul)
            end = "\n" if final else "\r"
            io_out.write(f"{progress * 100.0:.2f}%{end}")

        return jupyter_bar

    cols, _ = shutil.get_terminal_size((80, 20))
    max_len = len(" 100.00%")
    border = "|"

    def stdout_bar(progress: float, final: bool) -> None:
        pstr = f" {progress * 100.0:.2f}%"
        cur_len = len(pstr)
        if cur_len < max_len:
            pstr = f"{' ' * (max_len - cur_len)}{pstr}"
        end = "\n" if final else "\r"
        full_len = len(border) * 2 + len(pstr) + len(end)
        bar = "█" * int(progress * (cols - full_len))
        mid = ' ' * max(0, cols - full_len - len(bar))
        io_out.write(f"{border}{bar}{mid}{border}{pstr}{end}")

    return stdout_bar


def get_file_hash(buff: IO[bytes]) -> str:
    """Return sha224 hash of data files

    Args:
        buff (IO[bytes]): Data used to generate the hash.

    Returns:
        str: A sha224 hashed string.
    """
    import hashlib

    sha = hashlib.sha224()
    chunk_size = FILE_HASH_CHUNK_SIZE
    init_pos = buff.seek(0, io.SEEK_CUR)
    while True:
        chunk = buff.read(chunk_size)
        if not chunk:
            break
        sha.update(chunk)
    buff.seek(init_pos, io.SEEK_SET)
    return sha.hexdigest()


def create_xyme_client(url: str,
                       user: Optional[str] = None,
                       password: Optional[str] = None,
                       token: Optional[str] = None) -> XYMEClient:
    return XYMEClient(url, user, password, token)


@contextlib.contextmanager
def create_xyme_session(url: str,
                        user: Optional[str] = None,
                        password: Optional[str] = None,
                        token: Optional[str] = None) -> Iterator[XYMEClient]:
    try:
        client = XYMEClient(url, user, password, token)
        yield client
    finally:
        client.logout()<|MERGE_RESOLUTION|>--- conflicted
+++ resolved
@@ -456,7 +456,12 @@
 ForceFlushResponse = TypedDict('ForceFlushResponse', {
     "success": bool,
 })
-<<<<<<< HEAD
+JobColumnsResponse = TypedDict('JobColumnsResponse', {
+    "columns": List[str],
+})
+JobRegisterResponse = TypedDict('JobRegisterResponse', {
+    "success": bool,
+})
 OperatorDefinition = TypedDict('OperatorDefinition', {
     "operator": str,
     "args": Dict[str, str],
@@ -465,15 +470,7 @@
 OperatorResponse = TypedDict('OperatorResponse', {
     "operators": List[OperatorDefinition],
 })
-=======
-JobColumnsResponse = TypedDict('JobColumnsResponse', {
-    "columns": List[str],
-})
-JobRegisterResponse = TypedDict('JobRegisterResponse', {
-    "success": bool,
-})
-
->>>>>>> a0c8e7cb
+
 
 FILE_UPLOAD_CHUNK_SIZE = 8 * 1024 * 1024  # 8MB
 FILE_HASH_CHUNK_SIZE = FILE_UPLOAD_CHUNK_SIZE
@@ -1561,18 +1558,16 @@
             METHOD_GET, "/strategies", {}, capture_err=False))
         return res["strategies"]
 
-<<<<<<< HEAD
     def get_operators(self) -> List[OperatorDefinition]:
         res = cast(OperatorResponse, self._request_json(
             METHOD_GET, "/operators", {}, capture_err=False))
         return res["operators"]
-=======
+
     def register(self, user_folder: str) -> bool:
         return cast(JobRegisterResponse, self._request_json(
             METHOD_PUT, "/register_job", {
                 "userFolder": user_folder,
             }, capture_err=True)).get("success", False)
->>>>>>> a0c8e7cb
 
 # *** XYMEClient ***
 
