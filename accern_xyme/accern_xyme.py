--- conflicted
+++ resolved
@@ -2017,16 +2017,13 @@
                 "node": self.get_id(),
             }))
 
-<<<<<<< HEAD
-    def set_custom_code(self, func: FUNC) -> NodeCustomCode:
-=======
     def set_es_query(self, query: Dict[str, Any]) -> ESQueryResponse:
         if self.get_type() != "es_reader":
-            raise ValueError(f"{self} is not a es reader node")
+            raise ValueError(f"{self} is not an ES reader node")
 
         return cast(ESQueryResponse, self._client._request_json(
             METHOD_POST, "/es_query", {
-                "pipeline": self.get_pipeline().get_id(),
+                "dag": self.get_dag().get_uri(),
                 "blob": self.get_blob_handle("es").get_uri(),
                 "es_query": query,
             },
@@ -2034,17 +2031,16 @@
 
     def get_es_query(self) -> ESQueryResponse:
         if self.get_type() != "es_reader":
-            raise ValueError(f"{self} is not a es reader node")
+            raise ValueError(f"{self} is not an ES reader node")
 
         return cast(ESQueryResponse, self._client._request_json(
             METHOD_GET, "/es_query", {
-                "pipeline": self.get_pipeline().get_id(),
+                "dag": self.get_dag().get_uri(),
                 "blob": self.get_blob_handle("es").get_uri(),
             },
         ))
 
-    def set_custom_code(self, func: FUNC) -> CustomCodeResponse:
->>>>>>> efbb74d8
+    def set_custom_code(self, func: FUNC) -> NodeCustomCode:
         from RestrictedPython import compile_restricted
 
         self.check_custom_code_node()
@@ -2288,14 +2284,8 @@
         return cast(ModelReleaseResponse, self._client._request_json(
             METHOD_POST, "/convert_model", {
                 "blob": self._uri,
-<<<<<<< HEAD
                 "dag": self.get_dag().get_uri(),
-            }
-=======
-                "pipeline": self.get_pipeline().get_id(),
-            },
->>>>>>> efbb74d8
-        ))
+            }))
 
     def __hash__(self) -> int:
         return hash(self.as_str())
