--- conflicted
+++ resolved
@@ -416,7 +416,7 @@
     "error": bool,
 })
 PreviewNotesResponse = TypedDict('PreviewNotesResponse', {
-    "notes": NotesResponse,
+    "notes": Optional[NotesResponse],
 })
 StrategyResponse = TypedDict('StrategyResponse', {
     "strategies": List[str],
@@ -1264,17 +1264,12 @@
                      ext: str,
                      size: int,
                      hash_str: Optional[str]) -> 'InputHandle':
-        hash_str = None  # FIXME: use hash_str
         res = cast(CreateInputResponse, self._request_json(
             METHOD_LONGPOST, "/create_input_id", {
                 "name": name,
                 "extension": ext,
                 "size": size,
-<<<<<<< HEAD
                 "hash": None if LEGACY_XYME else hash_str,
-=======
-                "hash": hash_str,
->>>>>>> c51ba869
             }, capture_err=False))
         return InputHandle(self, res["inputId"], name=name, ext=ext, size=size)
 
@@ -1481,7 +1476,7 @@
             yield do_refresh
 
     def get_notes(self, force: bool) -> Optional[NotesInfo]:
-        res = cast(Optional[PreviewNotesResponse], self._client._request_json(
+        res = cast(PreviewNotesResponse, self._client._request_json(
             METHOD_LONGPOST, "/preview", {
                 "job": self._job_id,
                 "view": "summary",
