from typing import (
    Any,
    Callable,
    cast,
    Dict,
    IO,
    Iterable,
    Iterator,
    List,
    Optional,
    overload,
    Set,
    TextIO,
    Tuple,
    TYPE_CHECKING,
    Union,
)
import io
import os
import sys
import json
import time
import weakref
import inspect
import textwrap
import threading
import contextlib
from io import BytesIO, StringIO
import pandas as pd
import requests
from requests import Response
from requests.exceptions import HTTPError, RequestException
from typing_extensions import Literal
import quick_server

from .util import (
    async_compute,
    ByteResponse,
    df_to_csv,
    get_age,
    get_file_hash,
    get_file_upload_chunk_size,
    get_max_retry,
    get_progress_bar,
    get_retry_sleep,
    has_graph_easy,
    interpret_ctype,
    is_jupyter,
    json_loads,
    merge_ctype,
    safe_opt_num,
    ServerSideError,
)
from .types import (
    AllowedCustomImports,
    BlobFilesResponse,
    BlobInit,
    BlobOwner,
    BlobTypeResponse,
    BlobURIResponse,
    CacheStats,
    CopyBlob,
    DagCreate,
    DagDef,
    DagDupResponse,
    DagInfo,
    DagInit,
    DagList,
    DagPrettyNode,
    DagReload,
    DynamicResults,
    DynamicStatusResponse,
    ESQueryResponse,
    FlushAllQueuesResponse,
    InCursors,
    InstanceStatus,
    KafkaGroup,
    KafkaMessage,
    KafkaOffsets,
    KafkaThroughput,
    KafkaTopicNames,
    KafkaTopics,
    KnownBlobs,
    MinimalQueueStatsResponse,
    ModelParamsResponse,
    ModelReleaseResponse,
    ModelSetupResponse,
    NamespaceList,
    NamespaceUpdateSettings,
    NodeChunk,
    NodeCustomCode,
    NodeCustomImports,
    NodeDef,
    NodeDefInfo,
    NodeInfo,
    NodeState,
    NodeStatus,
    NodeTiming,
    NodeTypes,
    NodeUserColumnsResponse,
    PrettyResponse,
    PutNodeBlob,
    QueueMode,
    QueueStatsResponse,
    QueueStatus,
    ReadNode,
    SetNamedSecret,
    SettingsObj,
    TaskStatus,
    Timing,
    TimingResult,
    Timings,
    TritonModelsResponse,
    UploadFilesResponse,
    VersionResponse,
    WorkerScale,
)

if TYPE_CHECKING:
    WVD = weakref.WeakValueDictionary[str, 'DagHandle']
else:
    WVD = weakref.WeakValueDictionary


API_VERSION = 4
DEFAULT_NAMESPACE = "default"


METHOD_DELETE = "DELETE"
METHOD_FILE = "FILE"
METHOD_GET = "GET"
METHOD_LONGPOST = "LONGPOST"
METHOD_POST = "POST"
METHOD_PUT = "PUT"

PREFIX = "/xyme"

INPUT_CSV_EXT = ".csv"
INPUT_TSV_EXT = ".tsv"
INPUT_ZIP_EXT = ".zip"
INPUT_EXT = [INPUT_ZIP_EXT, INPUT_CSV_EXT, INPUT_TSV_EXT]


FUNC = Callable[[Any], Any]
CUSTOM_NODE_TYPES = {
    "custom_data",
    "custom_json",
    "custom_json_to_data",
    "custom_json_join_data",
}
NO_RETRY = [METHOD_POST, METHOD_FILE]


class AccessDenied(Exception):
    pass

# *** AccessDenied ***


class LegacyVersion(Exception):
    def __init__(self, api_version: int) -> None:
        super().__init__(f"expected {API_VERSION} got {api_version}")
        self._api_version = api_version

    def get_api_version(self) -> int:
        return self._api_version

# *** LegacyVersion ***


class XYMEClient:
    def __init__(
            self,
            url: str,
            token: Optional[str],
            namespace: str) -> None:
        self._url = url.rstrip("/")
        if token is None:
            token = os.environ.get("XYME_SERVER_TOKEN")
        self._token = token
        self._namespace = namespace
        self._last_action = time.monotonic()
        self._auto_refresh = True
        self._dag_cache: WVD = weakref.WeakValueDictionary()
        self._node_defs: Optional[Dict[str, NodeDefInfo]] = None

        def get_version() -> int:
            server_version = self.get_server_version()
            try:
                return int(server_version["api_version"])
            except (ValueError, KeyError) as e:
                raise LegacyVersion(1) from e

        api_version = get_version()
        if api_version < API_VERSION:
            raise LegacyVersion(api_version)
        self._api_version = api_version

    def get_api_version(self) -> int:
        return self._api_version

    def set_auto_refresh(self, is_auto_refresh: bool) -> None:
        self._auto_refresh = is_auto_refresh

    def is_auto_refresh(self) -> bool:
        return self._auto_refresh

    def refresh(self) -> None:
        self._node_defs = None

    def _maybe_refresh(self) -> None:
        if self.is_auto_refresh():
            self.refresh()

    # FIXME: Do we still need this?
    @contextlib.contextmanager
    def bulk_operation(self) -> Iterator[bool]:
        old_refresh = self.is_auto_refresh()
        try:
            self.set_auto_refresh(False)
            yield old_refresh
        finally:
            self.set_auto_refresh(old_refresh)

    def _raw_request_bytes(
            self,
            method: str,
            path: str,
            args: Dict[str, Any],
            files: Optional[Dict[str, BytesIO]] = None,
            add_prefix: bool = True,
            add_namespace: bool = True,
            api_version: Optional[int] = None) -> Tuple[BytesIO, str]:
        file_resets = {}
        can_reset = True
        if files is not None:
            for (fname, fbuff) in files.items():
                if hasattr(fbuff, "seek"):
                    file_resets[fname] = fbuff.seek(0, io.SEEK_CUR)
                else:
                    can_reset = False

        def reset_files() -> bool:
            if files is None:
                return True
            if not can_reset:
                return False
            for (fname, pos) in file_resets.items():
                files[fname].seek(pos, io.SEEK_SET)
            return True

        retry = 0
        max_retry = get_max_retry()
        while True:
            try:
                try:
                    return self._fallible_raw_request_bytes(
                        method,
                        path,
                        args,
                        files,
                        add_prefix,
                        add_namespace,
                        api_version)
                except HTTPError as e:
                    if e.response.status_code in (403, 404, 500):
                        retry = max_retry
                    raise e
            except RequestException:
                if retry >= max_retry:
                    raise
                if not reset_files():
                    raise
                if method in NO_RETRY:
                    raise
                time.sleep(get_retry_sleep())
            retry += 1

    def _raw_request_str(
            self,
            method: str,
            path: str,
            args: Dict[str, Any],
            add_prefix: bool = True,
            add_namespace: bool = True,
            api_version: Optional[int] = None) -> TextIO:
        retry = 0
        max_retry = get_max_retry()
        while True:
            try:
                try:
                    return self._fallible_raw_request_str(
                        method,
                        path,
                        args,
                        add_prefix,
                        add_namespace,
                        api_version)
                except HTTPError as e:
                    if e.response.status_code in (403, 404, 500):
                        retry = max_retry
                    raise e
            except RequestException:
                if method in NO_RETRY:
                    raise
                if retry >= max_retry:
                    raise
                time.sleep(get_retry_sleep())
            retry += 1

    def _raw_request_json(
            self,
            method: str,
            path: str,
            args: Dict[str, Any],
            add_prefix: bool = True,
            add_namespace: bool = True,
            files: Optional[Dict[str, IO[bytes]]] = None,
            api_version: Optional[int] = None) -> Dict[str, Any]:
        file_resets = {}
        can_reset = True
        if files is not None:
            for (fname, fbuff) in files.items():
                if hasattr(fbuff, "seek"):
                    file_resets[fname] = fbuff.seek(0, io.SEEK_CUR)
                else:
                    can_reset = False

        def reset_files() -> bool:
            if files is None:
                return True
            if not can_reset:
                return False
            for (fname, pos) in file_resets.items():
                files[fname].seek(pos, io.SEEK_SET)
            return True

        retry = 0
        max_retry = get_max_retry()
        while True:
            try:
                try:
                    return self._fallible_raw_request_json(
                        method,
                        path,
                        args,
                        add_prefix,
                        add_namespace,
                        files,
                        api_version)
                except HTTPError as e:
                    if e.response.status_code in (403, 404, 500):
                        retry = max_retry
                    raise e
            except RequestException:
                if retry >= max_retry:
                    raise
                if not reset_files():
                    raise
                if method in NO_RETRY:
                    raise
                time.sleep(get_retry_sleep())
            retry += 1

    def _fallible_raw_request_bytes(
            self,
            method: str,
            path: str,
            args: Dict[str, Any],
            files: Optional[Dict[str, BytesIO]],
            add_prefix: bool,
            add_namespace: bool,
            api_version: Optional[int]) -> Tuple[BytesIO, str]:
        prefix = ""
        if add_prefix:
            if api_version is None:
                api_version = self._api_version
            prefix = f"{PREFIX}/v{api_version}"
        url = f"{self._url}{prefix}{path}"
        headers = {
            "authorization": self._token,
        }
        if add_namespace:
            args["namespace"] = self._namespace

        def check_error(req: Response) -> None:
            if req.status_code == 403:
                raise AccessDenied(req.text)
            req.raise_for_status()
            # NOTE: no content type check -- will be handled by interpret_ctype

        if method == METHOD_GET:
            req = requests.get(url, params=args, headers=headers)
            check_error(req)
            return BytesIO(req.content), req.headers["content-type"]
        if method == METHOD_POST:
            req = requests.post(url, json=args, headers=headers)
            check_error(req)
            return BytesIO(req.content), req.headers["content-type"]
        if method == METHOD_FILE:
            if files is None:
                raise ValueError(f"file method must have files: {files}")
            req = requests.post(
                url,
                data=args,
                files={
                    key: (
                        getattr(value, "name", key),
                        value,
                        "application/octet-stream",
                    ) for (key, value) in files.items()
                },
                headers=headers)
            check_error(req)
            return BytesIO(req.content), req.headers["content-type"]
        raise ValueError(f"unknown method {method}")

    def _fallible_raw_request_str(
            self,
            method: str,
            path: str,
            args: Dict[str, Any],
            add_prefix: bool,
            add_namespace: bool,
            api_version: Optional[int]) -> TextIO:
        prefix = ""
        if add_prefix:
            if api_version is None:
                api_version = self._api_version
            prefix = f"{PREFIX}/v{api_version}"
        url = f"{self._url}{prefix}{path}"
        headers = {
            "authorization": self._token,
        }
        if add_namespace:
            args["namespace"] = self._namespace

        def check_error(req: Response) -> None:
            if req.status_code == 403:
                raise AccessDenied(req.text)
            req.raise_for_status()
            if req.headers["content-type"] == "application/problem+json":
                raise ServerSideError(json.loads(req.text)["errMessage"])

        if method == METHOD_GET:
            req = requests.get(url, params=args, headers=headers)
            check_error(req)
            return StringIO(req.text)
        if method == METHOD_POST:
            req = requests.post(url, json=args, headers=headers)
            check_error(req)
            return StringIO(req.text)
        raise ValueError(f"unknown method {method}")

    def _fallible_raw_request_json(
            self,
            method: str,
            path: str,
            args: Dict[str, Any],
            add_prefix: bool,
            add_namespace: bool,
            files: Optional[Dict[str, IO[bytes]]],
            api_version: Optional[int]) -> Dict[str, Any]:
        prefix = ""
        if add_prefix:
            if api_version is None:
                api_version = self._api_version
            prefix = f"{PREFIX}/v{api_version}"
        url = f"{self._url}{prefix}{path}"
        headers = {
            "authorization": self._token,
        }
        if add_namespace:
            args["namespace"] = self._namespace
        if method != METHOD_FILE and files is not None:
            raise ValueError(
                f"files are only allow for post (got {method}): {files}")
        req = None

        def check_error(req: Response) -> None:
            if req.status_code == 403:
                raise AccessDenied(req.text)
            req.raise_for_status()
            if req.headers["content-type"] == "application/problem+json":
                raise ServerSideError(json.loads(req.text)["errMessage"])

        try:
            if method == METHOD_GET:
                req = requests.get(url, params=args, headers=headers)
                check_error(req)
                return json.loads(req.text)
            if method == METHOD_FILE:
                if files is None:
                    raise ValueError(f"file method must have files: {files}")
                req = requests.post(
                    url,
                    data=args,
                    files={
                        key: (
                            getattr(value, "name", key),
                            value,
                            "application/octet-stream",
                        ) for (key, value) in files.items()
                    },
                    headers=headers)
                check_error(req)
                return json.loads(req.text)
            if method == METHOD_POST:
                req = requests.post(url, json=args, headers=headers)
                check_error(req)
                return json.loads(req.text)
            if method == METHOD_PUT:
                req = requests.put(url, json=args, headers=headers)
                check_error(req)
                return json.loads(req.text)
            if method == METHOD_DELETE:
                req = requests.delete(url, json=args, headers=headers)
                check_error(req)
                return json.loads(req.text)
            if method == METHOD_LONGPOST:
                args["token"] = self._token
                try:
                    res = quick_server.worker_request(url, args)
                    if "errMessage" in res:
                        raise ServerSideError(res["errMessage"])
                    return res
                except quick_server.WorkerError as e:
                    if e.get_status_code() == 403:
                        raise AccessDenied(e.args) from e
                    raise e
            raise ValueError(f"unknown method {method}")
        except json.decoder.JSONDecodeError as e:
            if req is None:
                raise
            raise ValueError(req.text) from e

    def request_bytes(
            self,
            method: str,
            path: str,
            args: Dict[str, Any],
            files: Optional[Dict[str, BytesIO]] = None,
            add_prefix: bool = True,
            add_namespace: bool = True,
            api_version: Optional[int] = None) -> Tuple[BytesIO, str]:
        return self._raw_request_bytes(
            method, path, args, files, add_prefix, add_namespace, api_version)

    def request_json(
            self,
            method: str,
            path: str,
            args: Dict[str, Any],
            add_prefix: bool = True,
            add_namespace: bool = True,
            files: Optional[Dict[str, IO[bytes]]] = None,
            api_version: Optional[int] = None) -> Dict[str, Any]:
        return self._raw_request_json(
            method, path, args, add_prefix, add_namespace, files, api_version)

    def get_server_version(self) -> VersionResponse:
        return cast(VersionResponse, self.request_json(
            METHOD_GET,
            f"{PREFIX}/v{API_VERSION}/version",
            {},
            add_prefix=False,
            add_namespace=False))

    def get_namespaces(self) -> List[str]:
        return cast(NamespaceList, self.request_json(
            METHOD_GET, "/namespaces", {}))["namespaces"]

    def get_dags(self) -> List[str]:
        return [
            res[0]
            for res in self.get_dag_times(retrieve_times=False)[1]
        ]

    def get_dag_ages(self) -> List[Tuple[str, str, str]]:
        cur_time, dags = self.get_dag_times(retrieve_times=True)
        return [
            (dag_uri, get_age(cur_time, oldest), get_age(cur_time, latest))
            for (dag_uri, oldest, latest) in sorted(dags, key=lambda el: (
                safe_opt_num(el[1]), safe_opt_num(el[2]), el[0]))
        ]

    def get_dag_times(self, retrieve_times: bool) -> Tuple[
            float, List[Tuple[str, Optional[float], Optional[float]]]]:
        res = cast(DagList, self.request_json(
            METHOD_GET, "/dags", {
                "retrieve_times": int(retrieve_times),
            }))
        return res["cur_time"], res["dags"]

    def get_dag(self, dag_uri: str) -> 'DagHandle':
        res = self._dag_cache.get(dag_uri)
        if res is not None:
            return res
        res = DagHandle(self, dag_uri)
        self._dag_cache[dag_uri] = res
        return res

    def get_blob_handle(self, uri: str, is_full: bool = False) -> 'BlobHandle':
        return BlobHandle(self, uri, is_full=is_full)

    def get_node_defs(self) -> Dict[str, NodeDefInfo]:
        self._maybe_refresh()
        if self._node_defs is not None:
            return self._node_defs
        res = cast(NodeTypes, self.request_json(
            METHOD_GET, "/node_types", {}, add_namespace=False))["info"]
        self._node_defs = res
        return res

    def create_new_blob(self, blob_type: str) -> str:
        return cast(BlobInit, self.request_json(
            METHOD_POST, "/blob_init", {
                "type": blob_type,
            }, add_namespace=False))["blob"]

    def get_blob_owner(self, blob_uri: str) -> BlobOwner:
        return cast(BlobOwner, self.request_json(
            METHOD_GET, "/blob_owner", {
                "blob": blob_uri,
            }))

    def set_blob_owner(
            self,
            blob_uri: str,
            dag_id: Optional[str] = None,
            node_id: Optional[str] = None,
            external_owner: bool = False) -> BlobOwner:
        return cast(BlobOwner, self.request_json(
            METHOD_PUT, "/blob_owner", {
                "blob": blob_uri,
                "owner_dag": dag_id,
                "owner_node": node_id,
                "external_owner": external_owner,
            }))

    def create_new_dag(
            self,
            username: Optional[str] = None,
            dagname: Optional[str] = None,
            index: Optional[int] = None) -> str:
        return cast(DagInit, self.request_json(
            METHOD_POST, "/dag_init", {
                "user": username,
                "name": dagname,
                "index": index,
            }))["dag"]

    def get_blob_type(self, blob_uri: str) -> str:
        return cast(BlobTypeResponse, self.request_json(
            METHOD_GET, "/blob_type", {
                "blob_uri": blob_uri,
            },
        ))["type"]

    def get_csv_blob(self, blob_uri: str) -> 'CSVBlobHandle':
        blob_type = self.get_blob_type(blob_uri)
        if blob_type not in CSVBlobHandle.valid_blob_types():
            raise ValueError(f"blob: {blob_uri} is not csv type")
        return CSVBlobHandle(self, blob_uri, is_full=False)

    def get_model_blob(self, blob_uri: str) -> 'ModelBlobHandle':
        blob_type = self.get_blob_type(blob_uri)
        if blob_type not in ModelBlobHandle.valid_blob_types():
            raise ValueError(f"blob: {blob_uri} is not model type")
        return ModelBlobHandle(self, blob_uri, is_full=False)

    def get_custom_code_blob(self, blob_uri: str) -> 'CustomCodeBlobHandle':
        blob_type = self.get_blob_type(blob_uri)
        if blob_type not in CustomCodeBlobHandle.valid_blob_types():
            raise ValueError(f"blob: {blob_uri} is not custom code type")
        return CustomCodeBlobHandle(self, blob_uri, is_full=False)

    def get_json_blob(self, blob_uri: str) -> 'JSONBlobHandle':
        blob_type = self.get_blob_type(blob_uri)
        if blob_type not in JSONBlobHandle.valid_blob_types():
            raise ValueError(f"blob: {blob_uri} is not json type")
        return JSONBlobHandle(self, blob_uri, is_full=False)

    def duplicate_dag(
            self,
            dag_uri: str,
            dest_uri: Optional[str] = None,
            copy_nonowned_blobs: bool = True) -> str:
        args = {
            "dag": dag_uri,
            "copy_nonowned_blobs": copy_nonowned_blobs,
        }
        if dest_uri is not None:
            args["dest"] = dest_uri
        return cast(DagDupResponse, self.request_json(
            METHOD_POST, "/dag_dup", args))["dag"]

    def set_dag(
            self,
            dag_uri: str,
            defs: DagDef,
            warnings_io: Optional[IO[Any]] = sys.stderr) -> 'DagHandle':
        dag_create = cast(DagCreate, self.request_json(
            METHOD_POST, "/dag_create", {
                "dag": dag_uri,
                "defs": defs,
            }))
        dag_uri = dag_create["dag"]
        if warnings_io is not None:
            warnings = dag_create["warnings"]
            if len(warnings) > 1:
                warnings_io.write(
                    f"{len(warnings)} warnings while "
                    f"setting dag {dag_uri}:\n")
            elif len(warnings) == 1:
                warnings_io.write(
                    f"Warning while setting dag {dag_uri}:\n")
            for warn in warnings:
                warnings_io.write(f"{warn}\n")
            if warnings:
                warnings_io.flush()
        return self.get_dag(dag_uri)

    def set_settings(self, settings: SettingsObj) -> SettingsObj:
        return cast(NamespaceUpdateSettings, self.request_json(
            METHOD_POST, "/settings", {
                "settings": settings,
            }))["settings"]

    def get_settings(self) -> SettingsObj:
        return cast(NamespaceUpdateSettings, self.request_json(
            METHOD_GET, "/settings", {}))["settings"]

    def get_allowed_custom_imports(self) -> AllowedCustomImports:
        return cast(AllowedCustomImports, self.request_json(
            METHOD_GET, "/allowed_custom_imports", {}, add_namespace=False))

    @overload
    def check_queue_stats(  # pylint: disable=no-self-use
            self,
            dag: Optional[str],
            minimal: Literal[True]) -> MinimalQueueStatsResponse:
        ...

    @overload
    def check_queue_stats(  # pylint: disable=no-self-use
            self,
            dag: Optional[str],
            minimal: Literal[False]) -> QueueStatsResponse:
        ...

    @overload
    def check_queue_stats(  # pylint: disable=no-self-use
            self,
            dag: Optional[str],
            minimal: bool) -> Union[
                MinimalQueueStatsResponse, QueueStatsResponse]:
        ...

    def check_queue_stats(
            self,
            dag: Optional[str] = None,
            minimal: bool = False) -> Union[
                MinimalQueueStatsResponse, QueueStatsResponse]:
        if minimal:
            return cast(MinimalQueueStatsResponse, self.request_json(
                METHOD_GET, "/queue_stats", {
                    "dag": dag,
                    "minimal": 1,
                }))
        return cast(QueueStatsResponse, self.request_json(
            METHOD_GET, "/queue_stats", {
                "dag": dag,
                "minimal": 0,
            }))

    def get_instance_status(
            self,
            dag_uri: Optional[str] = None,
            node_id: Optional[str] = None) -> Dict[InstanceStatus, int]:
        return cast(Dict[InstanceStatus, int], self.request_json(
            METHOD_GET, "/instance_status", {
                "dag": dag_uri,
                "node": node_id,
            }))

    def get_queue_mode(self) -> str:
        return cast(QueueMode, self.request_json(
            METHOD_GET, "/queue_mode", {}, add_namespace=False))["mode"]

    def set_queue_mode(self, mode: str) -> str:
        return cast(QueueMode, self.request_json(
            METHOD_PUT, "/queue_mode", {
                "mode": mode,
            }, add_namespace=False))["mode"]

    def flush_all_queue_data(self) -> None:

        def do_flush() -> bool:
            res = cast(FlushAllQueuesResponse, self.request_json(
                METHOD_POST, "/flush_all_queues", {}, add_namespace=False))
            return bool(res["success"])

        while do_flush():  # we flush until there is nothing to flush anymore
            time.sleep(1.0)

    def get_cache_stats(self) -> CacheStats:
        return cast(CacheStats, self.request_json(
            METHOD_GET, "/cache_stats", {}, add_namespace=False))

    def reset_cache(self) -> CacheStats:
        return cast(CacheStats, self.request_json(
            METHOD_POST, "/cache_reset", {}, add_namespace=False))

    def create_kafka_error_topic(self) -> KafkaTopics:
        return cast(KafkaTopics, self.request_json(
            METHOD_POST, "/kafka_topics", {
                "num_partitions": 1,
            }))

    def get_kafka_error_topic(self) -> str:
        res = cast(KafkaTopicNames, self.request_json(
            METHOD_GET, "/kafka_topic_names", {}))["error"]
        assert res is not None
        return res

    def delete_kafka_error_topic(self) -> KafkaTopics:
        return cast(KafkaTopics, self.request_json(
            METHOD_POST, "/kafka_topics", {
                "num_partitions": 0,
            }))

    def read_kafka_errors(self, offset: str = "current") -> List[str]:
        return cast(List[str], self.request_json(
            METHOD_GET, "/kafka_msg", {
                "offset": offset,
            }))

    def get_named_secrets(
            self, show_values: bool = False) -> Dict[str, Optional[str]]:
        return cast(Dict[str, Optional[str]], self.request_json(
            METHOD_GET, "/named_secrets", {
                "show": int(bool(show_values)),
            }))

    def set_named_secret(self, key: str, value: str) -> bool:
        return cast(SetNamedSecret, self.request_json(
            METHOD_PUT, "/named_secrets", {
                "key": key,
                "value": value,
            }))["replaced"]

    def get_error_logs(self) -> str:
        with self._raw_request_str(METHOD_GET, "/error_logs", {}) as fin:
            return fin.read()

    def get_known_blobs(
            self,
            blob_type: Optional[str] = None,
            connector: Optional[str] = None) -> List[str]:
        return [
            res[0]
            for res in self.get_known_blob_times(
                retrieve_times=False,
                blob_type=blob_type,
                connector=connector)[1]
        ]

    def get_known_blob_ages(
            self,
            blob_type: Optional[str] = None,
            connector: Optional[str] = None) -> List[Tuple[str, str]]:
        cur_time, blobs = self.get_known_blob_times(
            retrieve_times=True, blob_type=blob_type, connector=connector)
        return [
            (blob_id, get_age(cur_time, blob_time))
            for (blob_id, blob_time) in sorted(blobs, key=lambda el: (
                safe_opt_num(el[1]), el[0]))
        ]

    def get_known_blob_times(
            self,
            retrieve_times: bool,
            blob_type: Optional[str] = None,
            connector: Optional[str] = None,
            ) -> Tuple[float, List[Tuple[str, Optional[float]]]]:
        obj: Dict[str, Union[int, str]] = {
            "retrieve_times": int(retrieve_times),
        }
        if blob_type is not None:
            obj["blob_type"] = blob_type
        if connector is not None:
            obj["connector"] = connector
        res = cast(KnownBlobs, self.request_json(
            METHOD_GET, "/known_blobs", obj))
        return res["cur_time"], res["blobs"]

    def get_triton_models(self) -> List[str]:
        return cast(TritonModelsResponse, self.request_json(
            METHOD_GET, "/inference_models", {}))["models"]

    @staticmethod
    def read_dvc(
            path: str,
            repo: str,
            rev: Optional[str] = "HEAD",
            warnings_io: Optional[IO[Any]] = sys.stderr) -> Any:
        """Reading dvc file content from git tracked DVC project.

        Args:
            path (str):
                File path to read, relative to the root of the repo.
            repo (str):
                specifies the location of the DVC project. It can be a
                github URL or a file system path.
            rev (str):
                Git commit (any revision such as a branch or tag name, or a
                commit hash). If repo is not a Git repo, this option is
                ignored. Default: HEAD.
            warnings_io (optional IO):
                IO stream where the warning will be printed to

        Returns:
            the content of the file.
        """
        from .util import has_dvc

        if not has_dvc():
            if warnings_io is not None:
                warnings_io.write(
                    "Please install dvc https://dvc.org/doc/install")
            return None

        import dvc.api

        res = dvc.api.read(path, repo=repo, rev=rev, mode="r")
        try:
            return json_loads(res)
        except json.JSONDecodeError:
            pass
        return res


# *** XYMEClient ***


class DagHandle:
    def __init__(
            self,
            client: XYMEClient,
            dag_uri: str) -> None:
        self._client = client
        self._dag_uri = dag_uri
        self._name: Optional[str] = None
        self._company: Optional[str] = None
        self._state: Optional[str] = None
        self._is_high_priority: Optional[bool] = None
        self._queue_mng: Optional[str] = None
        self._nodes: Dict[str, NodeHandle] = {}
        self._node_lookup: Dict[str, str] = {}
        self._dynamic_error: Optional[str] = None
        self._ins: Optional[List[str]] = None
        self._outs: Optional[List[Tuple[str, str]]] = None

    def refresh(self) -> None:
        self._name = None
        self._company = None
        self._state = None
        self._is_high_priority = None
        self._queue_mng = None
        self._ins = None
        self._outs = None
        # NOTE: we don't reset nodes

    def _maybe_refresh(self) -> None:
        if self._client.is_auto_refresh():
            self.refresh()

    def _maybe_fetch(self) -> None:
        if self._name is None:
            self._fetch_info()

    def get_info(self) -> DagInfo:
        return cast(DagInfo, self._client.request_json(
            METHOD_GET, "/dag_info", {
                "dag": self.get_uri(),
            }))

    def _fetch_info(self) -> None:
        info = self.get_info()
        self._name = info["name"]
        self._company = info["company"]
        self._state = info["state"]
        self._is_high_priority = info["high_priority"]
        self._queue_mng = info["queue_mng"]
        self._ins = info["ins"]
        self._outs = [(el[0], el[1]) for el in info["outs"]]
        old_nodes = {} if self._nodes is None else self._nodes
        self._nodes = {
            node["id"]: NodeHandle.from_node_info(
                self._client, self, node, old_nodes.get(node["id"]))
            for node in info["nodes"]
        }
        self._node_lookup = {
            node["name"]: node["id"]
            for node in info["nodes"]
            if node["name"] is not None
        }

    def get_nodes(self) -> List[str]:
        self._maybe_refresh()
        self._maybe_fetch()
        return list(self._nodes.keys())

    def get_node(self, node_name: str) -> 'NodeHandle':
        self._maybe_refresh()
        self._maybe_fetch()
        node_id = self._node_lookup.get(node_name, node_name)
        return self._nodes[node_id]

    def get_uri(self) -> str:
        return self._dag_uri

    def get_name(self) -> str:
        self._maybe_refresh()
        self._maybe_fetch()
        assert self._name is not None
        return self._name

    def get_company(self) -> str:
        self._maybe_refresh()
        self._maybe_fetch()
        assert self._company is not None
        return self._company

    def get_state_type(self) -> str:
        self._maybe_refresh()
        self._maybe_fetch()
        assert self._state is not None
        return self._state

    def get_timing(
            self,
            blacklist: Optional[List[str]] = None,
            ) -> TimingResult:
        blist = [] if blacklist is None else blacklist
        node_timing: Dict[str, NodeTiming] = {}
        nodes = self.get_nodes()

        def get_filterd_times(
                node_time: List[Timing]) -> Tuple[float, float, List[Timing]]:
            fns = []
            node_total = 0.0
            for value in node_time:
                if value["name"] not in blist:
                    fns.append(value)
                    node_total += value["total"]
            if not fns:
                return (0, 0, fns)
            return (node_total, node_total / len(fns), fns)

        dag_total = 0.0
        for node in nodes:
            node_get = self.get_node(node)
            node_time = node_get.get_timing()
            node_name = node_get.get_node_def()["name"]
            node_id = node_get.get_id()
            node_total, avg_time, fns = get_filterd_times(node_time)
            node_timing[node_id] = {
                "node_name": node_name,
                "node_total": node_total,
                "node_avg": avg_time,
                "fns": fns,
            }
            dag_total += node_total
        node_timing_sorted = sorted(
            node_timing.items(),
            key=lambda x: x[1]["node_total"],
            reverse=True)
        return {
            "dag_total": dag_total,
            "nodes": node_timing_sorted,
        }

    def is_high_priority(self) -> bool:
        self._maybe_refresh()
        self._maybe_fetch()
        assert self._is_high_priority is not None
        return self._is_high_priority

    def is_queue(self) -> bool:
        self._maybe_refresh()
        self._maybe_fetch()
        return self._queue_mng is not None

    def get_queue_mng(self) -> Optional[str]:
        self._maybe_refresh()
        self._maybe_fetch()
        return self._queue_mng

    def get_ins(self) -> List[str]:
        self._maybe_refresh()
        self._maybe_fetch()
        assert self._ins is not None
        return self._ins

    def get_outs(self) -> List[Tuple[str, str]]:
        self._maybe_refresh()
        self._maybe_fetch()
        assert self._outs is not None
        return self._outs

    @contextlib.contextmanager
    def bulk_operation(self) -> Iterator[bool]:
        with self._client.bulk_operation() as do_refresh:
            if do_refresh:
                self.refresh()
            yield do_refresh

    def set_dag(self, defs: DagDef) -> None:
        self._client.set_dag(self.get_uri(), defs)

    def dynamic_model(
            self,
            inputs: List[Any],
            format_method: str = "simple",
            no_cache: bool = False) -> List[Any]:
        res = cast(DynamicResults, self._client.request_json(
            METHOD_POST, "/dynamic_model", {
                "format": format_method,
                "inputs": inputs,
                "no_cache": no_cache,
                "dag": self.get_uri(),
            }))
        return res["results"]

    def dynamic_list(
            self,
            inputs: List[Any],
            input_key: Optional[str] = None,
            output_key: Optional[str] = None,
            split_th: Optional[int] = 1000,
            max_threads: int = 50,
            format_method: str = "simple",
            force_keys: bool = False,
            no_cache: bool = False) -> List[Any]:
        if split_th is None or len(inputs) <= split_th:
            res = cast(DynamicResults, self._client.request_json(
                METHOD_POST, "/dynamic_list", {
                    "force_keys": force_keys,
                    "format": format_method,
                    "input_key": input_key,
                    "inputs": inputs,
                    "no_cache": no_cache,
                    "output_key": output_key,
                    "dag": self.get_uri(),
                }))
            return res["results"]
        # FIXME: write generic spliterator implementation
        split_num: int = split_th
        assert split_num > 0
        res_arr: List[Any] = [None] * len(inputs)
        exc: List[Optional[BaseException]] = [None]
        active_ths: Set[threading.Thread] = set()

        def compute_half(cur: List[Any], offset: int) -> None:
            if exc[0] is not None:
                return
            if len(cur) <= split_num:
                try:
                    cur_res = self.dynamic_list(
                        cur,
                        input_key=input_key,
                        output_key=output_key,
                        split_th=None,
                        max_threads=max_threads,
                        format_method=format_method,
                        force_keys=force_keys,
                        no_cache=no_cache)
                    res_arr[offset:offset + len(cur_res)] = cur_res
                except BaseException as e:  # pylint: disable=broad-except
                    exc[0] = e
                return
            half_ix: int = len(cur) // 2
            args_first = (cur[:half_ix], offset)
            args_second = (cur[half_ix:], offset + half_ix)
            if len(active_ths) < max_threads:
                comp_th = threading.Thread(
                    target=compute_half, args=args_first)
                active_ths.add(comp_th)
                comp_th.start()
                compute_half(*args_second)
                comp_th.join()
                active_ths.remove(comp_th)
            else:
                compute_half(*args_first)
                compute_half(*args_second)

        compute_half(inputs, 0)
        for remain_th in active_ths:
            remain_th.join()
        raise_e = exc[0]
        try:
            if isinstance(raise_e, BaseException):
                raise raise_e  # pylint: disable=raising-bad-type
        except RequestException as e:
            raise ValueError(
                "request error while processing. processing time per batch "
                "might be too large. try reducing split_th") from e
        return res_arr

    def dynamic(self, input_data: BytesIO) -> ByteResponse:
        cur_res, ctype = self._client.request_bytes(
            METHOD_FILE, "/dynamic", {
                "dag": self.get_uri(),
            }, files={
                "file": input_data,
            })
        return interpret_ctype(cur_res, ctype)

    def dynamic_obj(self, input_obj: Any) -> ByteResponse:
        bio = BytesIO(json.dumps(
            input_obj,
            separators=(",", ":"),
            indent=None,
            sort_keys=True).encode("utf-8"))
        return self.dynamic(bio)

    def dynamic_async(
            self, input_data: List[BytesIO]) -> List['ComputationHandle']:
        names = [f"file{pos}" for pos in range(len(input_data))]
        res: Dict[str, str] = self._client.request_json(
            METHOD_FILE, "/dynamic_async", {
                "dag": self.get_uri(),
            }, files=dict(zip(names, input_data)))
        return [
            ComputationHandle(
                self,
                res[name],
                self.get_dynamic_error_message,
                self.set_dynamic_error_message)
            for name in names]

    def set_dynamic_error_message(self, msg: Optional[str]) -> None:
        self._dynamic_error = msg

    def get_dynamic_error_message(self) -> Optional[str]:
        return self._dynamic_error

    def dynamic_async_obj(
            self, input_data: List[Any]) -> List['ComputationHandle']:
        return self.dynamic_async([
            BytesIO(json.dumps(
                input_obj,
                separators=(",", ":"),
                indent=None,
                sort_keys=True).encode("utf-8"))
            for input_obj in input_data
        ])

    def get_dynamic_result(self, value_id: str) -> ByteResponse:
        try:
            cur_res, ctype = self._client.request_bytes(
                METHOD_GET, "/dynamic_result", {
                    "dag": self.get_uri(),
                    "id": value_id,
                })
        except HTTPError as e:
            if e.response.status_code == 404:
                raise KeyError(f"value_id {value_id} does not exist") from e
            raise e
        return interpret_ctype(cur_res, ctype)

    def get_dynamic_status(
            self,
            value_ids: List['ComputationHandle']) -> Dict[
                'ComputationHandle', QueueStatus]:
        res = cast(DynamicStatusResponse, self._client.request_json(
            METHOD_POST, "/dynamic_status", {
                "value_ids": [value_id.get_id() for value_id in value_ids],
                "dag": self.get_uri(),
            }))
        status = res["status"]
        hnd_map = {value_id.get_id(): value_id for value_id in value_ids}
        return {
            hnd_map[key]: cast(QueueStatus, value)
            for key, value in status.items()
        }

    def get_dynamic_bulk(
            self,
            input_data: List[BytesIO],
            max_buff: int = 4000,
            block_size: int = 5,
            num_threads: int = 20) -> Iterable[ByteResponse]:

        def get(hnd: 'ComputationHandle') -> ByteResponse:
            return hnd.get()

        success = False
        try:
            yield from async_compute(
                input_data,
                self.dynamic_async,
                get,
                lambda: self.check_queue_stats(minimal=True),
                self.get_dynamic_status,
                max_buff,
                block_size,
                num_threads)
            success = True
        finally:
            if success:
                self.set_dynamic_error_message(None)

    def get_dynamic_bulk_obj(
            self,
            input_data: List[Any],
            max_buff: int = 4000,
            block_size: int = 5,
            num_threads: int = 20) -> Iterable[ByteResponse]:

        def get(hnd: 'ComputationHandle') -> ByteResponse:
            return hnd.get()

        success = False
        try:
            yield from async_compute(
                input_data,
                self.dynamic_async_obj,
                get,
                lambda: self.check_queue_stats(minimal=True),
                self.get_dynamic_status,
                max_buff,
                block_size,
                num_threads)
            success = True
        finally:
            if success:
                self.set_dynamic_error_message(None)

    def _pretty(
            self,
            nodes_only: bool,
            allow_unicode: bool,
            method: Optional[str] = "accern") -> PrettyResponse:
        return cast(PrettyResponse, self._client.request_json(
            METHOD_GET, "/pretty", {
                "dag": self.get_uri(),
                "nodes_only": nodes_only,
                "allow_unicode": allow_unicode,
                "method": method,
            }))

    def pretty(
            self,
            nodes_only: bool = False,
            allow_unicode: bool = True,
            method: Optional[str] = "dot",
            output_format: Optional[str] = "png",
            display: Optional[IO[Any]] = sys.stdout) -> Optional[str]:

        def render(value: str) -> Optional[str]:
            if display is not None:
                display.write(value)
                display.flush()
                return None
            return value

        graph_str = self._pretty(
            nodes_only=nodes_only,
            allow_unicode=allow_unicode,
            method=method)["pretty"]
        if method == "accern":
            return render(graph_str)
        if method == "dot":
            from graphviz import Source

            graph = Source(graph_str)
            if output_format == "dot":
                return render(graph_str)
            if output_format == "svg":
                svg_str = graph.pipe(format="svg")
                if display is not None:
                    if not is_jupyter():
                        display.write("Warning: Ipython instance not found.\n")
                        display.write(svg_str)
                        display.flush()
                    else:
                        from IPython.display import display as idisplay
                        from IPython.display import SVG
                        idisplay(SVG(svg_str))
                    return None
                return svg_str
            if output_format == "png":
                graph = Source(graph_str)
                png_str = graph.pipe(format="png")
                if display is not None:
                    if not is_jupyter():
                        display.write("Warning: Ipython instance not found.\n")
                        display.write(png_str)
                        display.flush()
                    else:
                        from IPython.display import display as idisplay
                        from IPython.display import Image

                        idisplay(Image(png_str))
                    return None
                return png_str
            if output_format == "ascii":
                if not has_graph_easy():
                    return render(graph_str)

                import subprocess
                cmd = ["echo", graph_str]
                p1 = subprocess.Popen(cmd, stdout=subprocess.PIPE)
                p2 = subprocess.check_output(
                    ["graph-easy"], stdin=p1.stdout)
                res = p2.decode("utf-8")
                return render(res)
            raise ValueError(
                f"invalid format {output_format}, "
                "use svg, png, ascii, or dot")
        raise ValueError(
            f"invalid method {method}, use accern or dot")

    def pretty_obj(
            self,
            nodes_only: bool = False,
            allow_unicode: bool = True) -> List[DagPrettyNode]:
        return self._pretty(
            nodes_only=nodes_only, allow_unicode=allow_unicode)["nodes"]

    def get_def(self, full: bool = True) -> DagDef:
        return cast(DagDef, self._client.request_json(
            METHOD_GET, "/dag_def", {
                "dag": self.get_uri(),
                "full": 1 if full else 0,
            }))

    def set_attr(self, attr: str, value: Any) -> None:
        dag_def = self.get_def()
        dag_def[attr] = value  # type: ignore
        self._client.set_dag(self.get_uri(), dag_def)

    def set_name(self, value: str) -> None:
        self.set_attr("name", value)

    def set_company(self, value: str) -> None:
        self.set_attr("company", value)

    def set_state(self, value: str) -> None:
        self.set_attr("state", value)

    def set_high_priority(self, value: bool) -> None:
        self.set_attr("high_priority", value)

    def set_queue_mng(self, value: Optional[str]) -> None:
        self.set_attr("queue_mng", value)

    @overload
    def check_queue_stats(  # pylint: disable=no-self-use
            self, minimal: Literal[True]) -> MinimalQueueStatsResponse:
        ...

    @overload
    def check_queue_stats(  # pylint: disable=no-self-use
            self, minimal: Literal[False]) -> QueueStatsResponse:
        ...

    @overload
    def check_queue_stats(  # pylint: disable=no-self-use
            self, minimal: bool) -> Union[
                MinimalQueueStatsResponse, QueueStatsResponse]:
        ...

    def check_queue_stats(self, minimal: bool) -> Union[
            MinimalQueueStatsResponse, QueueStatsResponse]:
        return self._client.check_queue_stats(self.get_uri(), minimal=minimal)

    def scale_worker(self, replicas: int) -> bool:
        return cast(WorkerScale, self._client.request_json(
            METHOD_PUT, "/worker", {
                "dag": self.get_uri(),
                "replicas": replicas,
                "task": None,
            }))["success"]

    def reload(self, timestamp: Optional[float] = None) -> float:
        return cast(DagReload, self._client.request_json(
            METHOD_PUT, "/dag_reload", {
                "dag": self.get_uri(),
                "when": timestamp,
            }))["when"]

    def get_kafka_input_topic(self, postfix: str = "") -> str:
        res = cast(KafkaTopicNames, self._client.request_json(
            METHOD_GET, "/kafka_topic_names", {
                "dag": self.get_uri(),
                "postfix": postfix,
                "no_output": True,
            }))["input"]
        assert res is not None
        return res

    def get_kafka_output_topic(self) -> str:
        res = cast(KafkaTopicNames, self._client.request_json(
            METHOD_GET, "/kafka_topic_names", {
                "dag": self.get_uri(),
            }))["output"]
        assert res is not None
        return res

    def set_kafka_topic_partitions(
            self,
            num_partitions: int,
            postfix: str = "",
            large_input_retention: bool = False,
            no_output: bool = False) -> KafkaTopics:
        return cast(KafkaTopics, self._client.request_json(
            METHOD_POST, "/kafka_topics", {
                "dag": self.get_uri(),
                "num_partitions": num_partitions,
                "postfix": postfix,
                "large_input_retention": large_input_retention,
                "no_output": no_output,
            }))

    def post_kafka_objs(self, input_objs: List[Any]) -> List[str]:
        bios = [
            BytesIO(json.dumps(
                input_obj,
                separators=(",", ":"),
                indent=None,
                sort_keys=True).encode("utf-8"))
            for input_obj in input_objs
        ]
        return self.post_kafka_msgs(bios)

    def post_kafka_msgs(
            self,
            input_data: List[BytesIO],
            postfix: str = "") -> List[str]:
        names = [f"file{pos}" for pos in range(len(input_data))]
        res = cast(KafkaMessage, self._client.request_json(
            METHOD_FILE, "/kafka_msg", {
                "dag": self.get_uri(),
                "postfix": postfix,
            }, files=dict(zip(names, input_data))))
        msgs = res["messages"]
        return [msgs[key] for key in names]

    def read_kafka_output(
            self,
            offset: str = "current",
            max_rows: int = 100) -> Optional[ByteResponse]:
        offset_str = [offset]

        def read_single() -> Tuple[ByteResponse, str]:
            cur, read_ctype = self._client.request_bytes(
                METHOD_GET, "/kafka_msg", {
                    "dag": self.get_uri(),
                    "offset": offset_str[0],
                })
            offset_str[0] = "current"
            return interpret_ctype(cur, read_ctype), read_ctype

        if max_rows <= 1:
            return read_single()[0]

        res: List[ByteResponse] = []
        ctype: Optional[str] = None
        while True:
            val, cur_ctype = read_single()
            if val is None:
                break
            if ctype is None:
                ctype = cur_ctype
            elif ctype != cur_ctype:
                raise ValueError(
                    f"inconsistent return types {ctype} != {cur_ctype}")
            res.append(val)
            if len(res) >= max_rows:
                break
        if not res or ctype is None:
            return None
        return merge_ctype(res, ctype)

    def get_kafka_offsets(
            self, alive: bool, postfix: Optional[str] = None) -> KafkaOffsets:
        args = {
            "dag": self.get_uri(),
            "alive": int(alive),
        }
        if postfix is not None:
            args["postfix"] = postfix
        return cast(KafkaOffsets, self._client.request_json(
            METHOD_GET, "/kafka_offsets", args))

    def get_kafka_throughput(
            self,
            postfix: Optional[str] = None,
            segment_interval: float = 120.0,
            segments: int = 5) -> KafkaThroughput:
        assert segments > 0
        assert segment_interval > 0.0
        offsets = self.get_kafka_offsets(postfix=postfix, alive=False)
        now = time.monotonic()
        measurements: List[Tuple[int, int, int, float]] = [(
            offsets["input"],
            offsets["output"],
            offsets["error"],
            now,
        )]
        for _ in range(segments):
            prev = now
            while now - prev < segment_interval:
                time.sleep(max(0.0, segment_interval - (now - prev)))
                now = time.monotonic()
            offsets = self.get_kafka_offsets(postfix=postfix, alive=False)
            measurements.append((
                offsets["input"],
                offsets["output"],
                offsets["error"],
                now,
            ))
        first = measurements[0]
        last = measurements[-1]
        total_input = last[0] - first[0]
        total_output = last[1] - first[1]
        errors = last[2] - first[2]
        total = last[3] - first[3]
        input_segments: List[float] = []
        output_segments: List[float] = []
        cur_input = first[0]
        cur_output = first[1]
        cur_time = first[3]
        for (next_input, next_output, _, next_time) in measurements[1:]:
            seg_time = next_time - cur_time
            input_segments.append((next_input - cur_input) / seg_time)
            output_segments.append((next_output - cur_output) / seg_time)
            cur_input = next_input
            cur_output = next_output
            cur_time = next_time
        inputs = pd.Series(input_segments)
        outputs = pd.Series(output_segments)
        return {
            "dag": self.get_uri(),
            "input": {
                "throughput": total_input / total,
                "max": inputs.max(),
                "min": inputs.min(),
                "stddev": inputs.std(),
                "segments": segments,
                "count": total_input,
                "total": total,
            },
            "output": {
                "throughput": total_output / total,
                "max": outputs.max(),
                "min": outputs.min(),
                "stddev": outputs.std(),
                "segments": segments,
                "count": total_output,
                "total": total,
            },
            "faster": "both" if total_input == total_output else (
                "input" if total_input > total_output else "output"),
            "errors": errors,
        }

    def get_kafka_group(self) -> KafkaGroup:
        return cast(KafkaGroup, self._client.request_json(
            METHOD_GET, "/kafka_group", {
                "dag": self.get_uri(),
            }))

    def set_kafka_group(
            self,
            group_id: Optional[str] = None,
            reset: Optional[str] = None,
            **kwargs: Any) -> KafkaGroup:
        return cast(KafkaGroup, self._client.request_json(
            METHOD_PUT, "/kafka_group", {
                "dag": self.get_uri(),
                "group_id": group_id,
                "reset": reset,
                **kwargs,
            }))

    def __hash__(self) -> int:
        return hash(self.get_uri())

    def __eq__(self, other: object) -> bool:
        if not isinstance(other, self.__class__):
            return False
        return self.get_uri() == other.get_uri()

    def __ne__(self, other: object) -> bool:
        return not self.__eq__(other)

    def __str__(self) -> str:
        return self.get_uri()

    def __repr__(self) -> str:
        return f"{self.__class__.__name__}[{self.get_uri()}]"

# *** DagHandle ***


class NodeHandle:
    def __init__(
            self,
            client: XYMEClient,
            dag: DagHandle,
            node_id: str,
            node_name: str,
            kind: str) -> None:
        self._client = client
        self._dag = dag
        self._node_id = node_id
        self._node_name = node_name
        self._type = kind
        self._blobs: Dict[str, BlobHandle] = {}
        self._inputs: Dict[str, Tuple[str, str]] = {}
        self._state: Optional[int] = None
        self._config_error: Optional[str] = None

    def as_owner(self) -> BlobOwner:
        return cast(BlobOwner, {
            "owner_blob": self.get_dag().get_uri(),
            "owner_node": self.get_id(),
        })

    @staticmethod
    def from_node_info(
            client: XYMEClient,
            dag: DagHandle,
            node_info: NodeInfo,
            prev: Optional['NodeHandle']) -> 'NodeHandle':
        if prev is None:
            res = NodeHandle(
                client,
                dag,
                node_info["id"],
                node_info["name"],
                node_info["type"])
        else:
            if prev.get_dag() != dag:
                raise ValueError(f"{prev.get_dag()} != {dag}")
            res = prev
        res.update_info(node_info)
        return res

    def update_info(self, node_info: NodeInfo) -> None:
        if self.get_id() != node_info["id"]:
            raise ValueError(f"{self._node_id} != {node_info['id']}")
        self._node_name = node_info["name"]
        self._type = node_info["type"]
        self._blobs = {
            key: BlobHandle(self._client, value, is_full=False)
            for (key, value) in node_info["blobs"].items()
        }
        self._inputs = node_info["inputs"]
        self._state = node_info["state"]
        self._config_error = node_info["config_error"]

    def get_dag(self) -> DagHandle:
        return self._dag

    def get_id(self) -> str:
        return self._node_id

    def get_name(self) -> str:
        return self._node_name

    def get_type(self) -> str:
        return self._type

    def get_node_def(self) -> NodeDefInfo:
        return self._client.get_node_defs()[self.get_type()]

    def get_inputs(self) -> Set[str]:
        return set(self._inputs.keys())

    def get_input(self, key: str) -> Tuple['NodeHandle', str]:
        node_id, out_key = self._inputs[key]
        return self.get_dag().get_node(node_id), out_key

    def get_status(self) -> TaskStatus:
        return cast(NodeStatus, self._client.request_json(
            METHOD_GET, "/node_status", {
                "dag": self.get_dag().get_uri(),
                "node": self.get_id(),
            }))["status"]

    def has_config_error(self) -> bool:
        return self._config_error is not None

    def get_config_error(self) -> Optional[str]:
        return self._config_error

    def get_blobs(self) -> List[str]:
        return sorted(self._blobs.keys())

    def get_blob_handles(self) -> Dict[str, 'BlobHandle']:
        return self._blobs

    def get_blob_handle(self, key: str) -> 'BlobHandle':
        return self._blobs[key]

    def set_blob_uri(self, key: str, blob_uri: str) -> str:
        return cast(PutNodeBlob, self._client.request_json(
            METHOD_PUT, "/node_blob", {
                "dag": self.get_dag().get_uri(),
                "node": self.get_id(),
                "blob_key": key,
                "blob_uri": blob_uri,
            }))["new_uri"]

    def get_in_cursor_states(self) -> Dict[str, int]:
        return cast(InCursors, self._client.request_json(
            METHOD_GET, "/node_in_cursors", {
                "dag": self.get_dag().get_uri(),
                "node": self.get_id(),
            }))["cursors"]

    def get_highest_chunk(self) -> int:
        return cast(NodeChunk, self._client.request_json(
            METHOD_GET, "/node_chunk", {
                "dag": self.get_dag().get_uri(),
                "node": self.get_id(),
            }))["chunk"]

    def get_short_status(self, allow_unicode: bool = True) -> str:
        status_map: Dict[TaskStatus, str] = {
            "blocked": "B",
            "waiting": "W",
            "running": "→" if allow_unicode else "R",
            "complete": "✓" if allow_unicode else "C",
            "eos": "X",
            "paused": "P",
            "error": "!",
            "unknown": "?",
            "virtual": "∴" if allow_unicode else "V",
            "queue": "=",
        }
        return status_map[self.get_status()]

    def get_logs(self) -> str:
        with self._client._raw_request_str(
                METHOD_GET, "/node_logs", {
                    "dag": self.get_dag().get_uri(),
                    "node": self.get_id(),
                }) as fin:
            return fin.read()

    def get_timing(self) -> List[Timing]:
        return cast(Timings, self._client.request_json(
            METHOD_GET, "/node_perf", {
                "dag": self.get_dag().get_uri(),
                "node": self.get_id(),
            }))["times"]

    def read_blob(
            self,
            key: str,
            chunk: Optional[int],
            force_refresh: bool) -> 'BlobHandle':
        # FIXME: !!!!!! explicitly repeat on timeout
        dag = self.get_dag()
        res = cast(ReadNode, self._client.request_json(
            METHOD_POST, "/read_node", {
                "dag": dag.get_uri(),
                "node": self.get_id(),
                "key": key,
                "chunk": chunk,
                "is_blocking": True,
                "force_refresh": force_refresh,
            }))
        uri = res["result_uri"]
        if uri is None:
            raise ValueError(f"uri is None: {res}")
        return BlobHandle(self._client, uri, is_full=True)

    def read(
            self,
            key: str,
            chunk: Optional[int],
            force_refresh: bool = False) -> Optional[ByteResponse]:
        return self.read_blob(key, chunk, force_refresh).get_content()

    def read_all(
            self,
            key: str,
            force_refresh: bool = False) -> Optional[ByteResponse]:
        self.read(key, chunk=None, force_refresh=force_refresh)
        res: List[ByteResponse] = []
        ctype: Optional[str] = None
        while True:
            blob = self.read_blob(key, chunk=len(res), force_refresh=False)
            cur = blob.get_content()
            if cur is None:
                break
            cur_ctype = blob.get_ctype()
            if ctype is None:
                ctype = cur_ctype
            elif ctype != cur_ctype:
                raise ValueError(
                    f"inconsistent return types {ctype} != {cur_ctype}")
            res.append(cur)
        if not res or ctype is None:
            return None
        return merge_ctype(res, ctype)

    def clear(self) -> NodeState:
        return cast(NodeState, self._client.request_json(
            METHOD_PUT, "/node_state", {
                "dag": self.get_dag().get_uri(),
                "node": self.get_id(),
                "action": "reset",
            }))

    def requeue(self) -> NodeState:
        return cast(NodeState, self._client.request_json(
            METHOD_PUT, "/node_state", {
                "dag": self.get_dag().get_uri(),
                "node": self.get_id(),
                "action": "requeue",
            }))

    def fix_error(self) -> NodeState:
        return cast(NodeState, self._client.request_json(
            METHOD_PUT, "/node_state", {
                "dag": self.get_dag().get_uri(),
                "node": self.get_id(),
                "action": "fix_error",
            }))

    def get_blob_uri(
            self, blob_key: str, blob_type: str) -> Tuple[str, BlobOwner]:
        dag = self.get_dag()
        res = cast(BlobURIResponse, self._client.request_json(
            METHOD_GET, "/blob_uri", {
                "dag": dag.get_uri(),
                "node": self.get_id(),
                "key": blob_key,
                "type": blob_type,
            }))
        return res["uri"], res["owner"]

    def get_csv_blob(self, key: str = "orig") -> 'CSVBlobHandle':
        uri, owner = self.get_blob_uri(key, "csv")
        blob = CSVBlobHandle(self._client, uri, is_full=False)
        blob.set_local_owner(owner)
        return blob

    def get_json_blob(self, key: str = "jsons_in") -> 'JSONBlobHandle':
        uri, owner = self.get_blob_uri(key, "json")
        blob = JSONBlobHandle(self._client, uri, is_full=False)
        blob.set_local_owner(owner)
        return blob

    def get_model_blob(
            self, blob_type: str, key: str = "model") -> 'ModelBlobHandle':
        uri, owner = self.get_blob_uri(key, blob_type)
        blob = ModelBlobHandle(self._client, uri, is_full=False)
        blob.set_local_owner(owner)
        return blob

    def get_custom_code_blob(
            self, key: str = "custom_code") -> 'CustomCodeBlobHandle':
        uri, owner = self.get_blob_uri(key, "custom_code")
        blob = CustomCodeBlobHandle(self._client, uri, is_full=False)
        blob.set_local_owner(owner)
        return blob

    def check_custom_code_node(self) -> None:
        if not self.get_type() in CUSTOM_NODE_TYPES:
            raise ValueError(f"{self} is not a custom code node.")

    def set_custom_imports(
            self, modules: List[List[str]]) -> NodeCustomImports:
        self.check_custom_code_node()
        return cast(NodeCustomImports, self._client.request_json(
            METHOD_PUT, "/custom_imports", {
                "dag": self.get_dag().get_uri(),
                "node": self.get_id(),
                "modules": modules,
            }))

    def get_custom_imports(self) -> NodeCustomImports:
        self.check_custom_code_node()
        return cast(NodeCustomImports, self._client.request_json(
            METHOD_GET, "/custom_imports", {
                "dag": self.get_dag().get_uri(),
                "node": self.get_id(),
            }))

    def set_es_query(self, query: Dict[str, Any]) -> ESQueryResponse:
        if self.get_type() != "es_reader":
            raise ValueError(f"{self} is not an ES reader node")

        return cast(ESQueryResponse, self._client.request_json(
            METHOD_POST, "/es_query", {
                "dag": self.get_dag().get_uri(),
                "blob": self.get_blob_handle("es").get_uri(),
                "es_query": query,
            },
        ))

    def get_es_query(self) -> ESQueryResponse:
        if self.get_type() != "es_reader":
            raise ValueError(f"{self} is not an ES reader node")

        return cast(ESQueryResponse, self._client.request_json(
            METHOD_GET, "/es_query", {
                "dag": self.get_dag().get_uri(),
                "blob": self.get_blob_handle("es").get_uri(),
            },
        ))

    def get_user_columns(self, key: str) -> NodeUserColumnsResponse:
        return cast(NodeUserColumnsResponse, self._client.request_json(
            METHOD_GET, "/user_columns", {
                "dag": self.get_dag().get_uri(),
                "node": self.get_id(),
                "key": key,
            }))

    def get_input_example(self) -> Dict[str, Optional[ByteResponse]]:
        res = {}
        for key in self.get_inputs():
            input_node, out_key = self.get_input(key)
            df = input_node.read(out_key, 0)
            if df is not None and isinstance(df, pd.DataFrame):
                user_columns = \
                    input_node.get_user_columns(out_key)["user_columns"]
                rmap = {col: col.replace("user_", "") for col in user_columns}
                df = df.loc[:, user_columns].rename(columns=rmap)
            res[key] = df
        return res

    def get_def(self) -> NodeDef:
        return cast(NodeDef, self._client.request_json(
            METHOD_GET, "/node_def", {
                "dag": self.get_dag().get_uri(),
                "node": self.get_id(),
            }))

    def __hash__(self) -> int:
        return hash((self.get_dag(), self.get_id()))

    def __eq__(self, other: object) -> bool:
        if not isinstance(other, self.__class__):
            return False
        if self.get_dag() != other.get_dag():
            return False
        return self.get_id() == other.get_id()

    def __ne__(self, other: object) -> bool:
        return not self.__eq__(other)

    def __str__(self) -> str:
        return self.get_id()

    def __repr__(self) -> str:
        return f"{self.__class__.__name__}[{self.get_id()}]"

# *** NodeHandle ***


EMPTY_BLOB_PREFIX = "null://"


class BlobHandle:
    def __init__(
            self,
            client: XYMEClient,
            uri: str,
            is_full: bool) -> None:
        self._client = client
        self._uri = uri
        self._is_full = is_full
        self._ctype: Optional[str] = None
        self._tmp_uri: Optional[str] = None
<<<<<<< HEAD
        self._owner: Optional[BlobOwner] = None
=======
        self._info: Optional[Dict[str, Any]] = None
>>>>>>> 1c458758

    def is_full(self) -> bool:
        return self._is_full

    def is_empty(self) -> bool:
        return self._uri.startswith(EMPTY_BLOB_PREFIX)

    def get_uri(self) -> str:
        return self._uri

    def get_path(self, *path: str) -> 'BlobHandle':
        if self.is_full():
            raise ValueError(f"URI must not be full: {self}")
        return BlobHandle(
            self._client, f"{self._uri}/{'/'.join(path)}", is_full=True)

    def get_ctype(self) -> Optional[str]:
        return self._ctype

    def clear_info_cache(self) -> None:
        self._info = None

    def get_info(self) -> Dict[str, Any]:
        if self.is_full():
            raise ValueError(f"URI must not be full: {self}")
        if self._info is None:
            info = self.get_path("info.json").get_content()
            assert info is not None
            self._info = cast(Dict[str, Any], info)
        return self._info

    def get_content(self) -> Optional[ByteResponse]:
        if not self.is_full():
            raise ValueError(f"URI must be full: {self}")
        if self.is_empty():
            return None
        sleep_time = 0.1
        sleep_mul = 1.1
        sleep_max = 5.0
        total_time = 60.0
        start_time = time.monotonic()
        while True:
            try:
                fin, ctype = self._client.request_bytes(
                    METHOD_POST, "/uri", {
                        "uri": self.get_uri(),
                    })
                self._ctype = ctype
                return interpret_ctype(fin, ctype)
            except HTTPError as e:
                if e.response.status_code != 404:
                    raise e
                if time.monotonic() - start_time >= total_time:
                    raise e
                time.sleep(sleep_time)
                sleep_time = min(sleep_time * sleep_mul, sleep_max)

    def list_files(self) -> List['BlobHandle']:
        if self.is_full():
            raise ValueError(f"URI must not be full: {self}")
        resp = cast(BlobFilesResponse, self._client.request_json(
            METHOD_GET, "/blob_files", {
                "blob": self.get_uri(),
            }))
        return [
            BlobHandle(self._client, blob_uri, is_full=True)
            for blob_uri in resp["files"]
        ]

    def as_str(self) -> str:
        return f"{self.get_uri()}"

    def set_owner(self, owner: NodeHandle) -> BlobOwner:
        if self.is_full():
            raise ValueError(f"URI must not be full: {self}")
        return cast(BlobOwner, self._client.request_json(
            METHOD_PUT, "/blob_owner", {
                "blob": self.get_uri(),
                "owner_dag": owner.get_dag().get_uri(),
                "owner_node": owner.get_id(),
            }))

    def get_owner(self) -> BlobOwner:
        if self._owner is None:
            self._owner = self._client.get_blob_owner(self.get_uri())
        return self._owner

    def set_local_owner(self, owner: BlobOwner) -> None:
        self._owner = owner

    def get_owner_dag(self) -> Optional[str]:
        owner = self.get_owner()
        return owner["owner_dag"]

    def get_owner_node(self) -> str:
        owner = self.get_owner()
        return owner["owner_node"]

    def copy_to(
            self,
            to_uri: str,
            new_owner: Optional[NodeHandle] = None,
            external_owner: bool = False) -> 'BlobHandle':
        if self.is_full():
            raise ValueError(f"URI must not be full: {self}")

        owner_dag = \
            None if new_owner is None else new_owner.get_dag().get_uri()
        owner_node = None if new_owner is None else new_owner.get_id()
        res = cast(CopyBlob, self._client.request_json(
            METHOD_POST, "/copy_blob", {
                "from_uri": self.get_uri(),
                "owner_dag": owner_dag,
                "owner_node": owner_node,
                "external_owner": external_owner,
                "to_uri": to_uri,
            }))
        return BlobHandle(self._client, res["new_uri"], is_full=False)

    def download_zip(self, to_path: Optional[str]) -> Optional[io.BytesIO]:
        if self.is_full():
            raise ValueError(f"URI must not be full: {self}")
        cur_res, _ = self._client.request_bytes(
            METHOD_GET, "/download_zip", {
                "blob": self.get_uri(),
            })
        if to_path is None:
            return io.BytesIO(cur_res.read())
        with open(to_path, "wb") as file_download:
            file_download.write(cur_res.read())
        return None

    def _perform_upload_action(
            self,
            action: str,
            additional: Dict[str, Union[str, int]],
            fobj: Optional[IO[bytes]]) -> UploadFilesResponse:
        args: Dict[str, Union[str, int]] = {
            "action": action,
        }
        args.update(additional)
        if fobj is not None:
            method = METHOD_FILE
            files: Optional[Dict[str, IO[bytes]]] = {
                "file": fobj,
            }
        else:
            method = METHOD_POST
            files = None
        if action == "clear":
            self._tmp_uri = None
        return cast(UploadFilesResponse, self._client.request_json(
            method, "/upload_file", args, files=files))

    def _start_upload(self, size: int, hash_str: str, ext: str) -> str:
        res = self._perform_upload_action(
            "start",
            {
                "target": self.get_uri(),
                "hash": hash_str,
                "size": size,
                "ext": ext,
            },
            fobj=None)
        assert res["uri"] is not None
        return res["uri"]

    def _append_upload(self, uri: str, fobj: IO[bytes]) -> int:
        res = self._perform_upload_action("append", {"uri": uri}, fobj=fobj)
        return res["pos"]

    def _finish_upload_zip(self) -> List[str]:
        uri = self._tmp_uri
        if uri is None:
            raise ValueError("tmp_uri is None")
        res = cast(UploadFilesResponse, self._client.request_json(
            METHOD_POST, "/finish_zip", {"uri": uri}))
        return res["files"]

    def _clear_upload(self) -> None:
        uri = self._tmp_uri
        if uri is None:
            raise ValueError("tmp_uri is None")
        self._perform_upload_action("clear", {"uri": uri}, fobj=None)

    def _upload_file(
            self,
            file_content: IO[bytes],
            ext: str,
            progress_bar: Optional[IO[Any]] = sys.stdout) -> None:
        init_pos = file_content.seek(0, io.SEEK_CUR)
        file_hash = get_file_hash(file_content)
        total_size = file_content.seek(0, io.SEEK_END) - init_pos
        file_content.seek(init_pos, io.SEEK_SET)
        if progress_bar is not None:
            progress_bar.write("Uploading file:\n")
        print_progress = get_progress_bar(out=progress_bar)
        tmp_uri = self._start_upload(total_size, file_hash, ext)
        self._tmp_uri = tmp_uri
        cur_size = 0
        while True:
            print_progress(cur_size / total_size, False)
            buff = file_content.read(get_file_upload_chunk_size())
            if not buff:
                break
            new_size = self._append_upload(tmp_uri, BytesIO(buff))
            if new_size - cur_size != len(buff):
                raise ValueError(
                    f"incomplete chunk upload n:{new_size} "
                    f"o:{cur_size} b:{len(buff)}")
            cur_size = new_size
        print_progress(cur_size / total_size, True)

    def upload_zip(self, source: Union[str, io.BytesIO]) -> List['BlobHandle']:
        files: List[str] = []
        try:
            if isinstance(source, str) or not hasattr(source, "read"):
                with open(f"{source}", "rb") as fin:
                    self._upload_file(fin, ext="zip")
            else:
                self._upload_file(source, ext="zip")
            files = self._finish_upload_zip()
        finally:
            self._clear_upload()
        return [
            BlobHandle(self._client, blob_uri, is_full=True)
            for blob_uri in files
        ]

    def convert_model(self, reload: bool = True) -> ModelReleaseResponse:
        return cast(ModelReleaseResponse, self._client.request_json(
            METHOD_POST, "/convert_model", {
                "blob": self.get_uri(),
                "reload": reload,
            }))

    def __hash__(self) -> int:
        return hash(self.as_str())

    def __eq__(self, other: object) -> bool:
        if not isinstance(other, self.__class__):
            return False
        return self.as_str() == other.as_str()

    def __ne__(self, other: object) -> bool:
        return not self.__eq__(other)

    def __str__(self) -> str:
        return self.as_str()

    def __repr__(self) -> str:
        return f"{self.__class__.__name__}[{self.as_str()}]"


# *** BlobHandle ***


class CSVBlobHandle(BlobHandle):
    @staticmethod
    def valid_blob_types() -> Set[str]:
        return {"csv"}

    def finish_csv_upload(self) -> UploadFilesResponse:
        tmp_uri = self._tmp_uri
        assert tmp_uri is not None
        owner = self.get_owner()
        args: Dict[str, Optional[Union[str, int]]] = {
            "tmp_uri": tmp_uri,
            "csv_uri": self.get_uri(),
            "owner_dag": owner["owner_dag"],
            "owner_node": owner["owner_node"],
        }
        return cast(UploadFilesResponse, self._client.request_json(
            METHOD_POST, "/finish_csv", args))

    def add_from_file(
            self,
            filename: str,
            progress_bar: Optional[IO[Any]] = sys.stdout,
            ) -> Optional[UploadFilesResponse]:
        fname = filename
        if filename.endswith(INPUT_ZIP_EXT):
            fname = filename[:-len(INPUT_ZIP_EXT)]
        ext_pos = fname.rfind(".")
        if ext_pos >= 0:
            ext = filename[ext_pos + 1:]  # full filename
        else:
            raise ValueError("could not determine extension")
        try:
            with open(filename, "rb") as fbuff:
                self._upload_file(
                    fbuff,
                    ext=ext,
                    progress_bar=progress_bar)
            return self.finish_csv_upload()
        finally:
            self._clear_upload()

    def add_from_df(
            self,
            df: pd.DataFrame,
            progress_bar: Optional[IO[Any]] = sys.stdout,
            ) -> Optional[UploadFilesResponse]:
        io_in = None
        try:
            io_in = df_to_csv(df)
            self._upload_file(
                io_in,
                ext="csv",
                progress_bar=progress_bar)
            return self.finish_csv_upload()
        finally:
            if io_in is not None:
                io_in.close()
            self._clear_upload()


# *** CSVBlobHandle ***


class JSONBlobHandle(BlobHandle):
    @staticmethod
    def valid_blob_types() -> Set[str]:
        return {"json"}

    def append_jsons(
            self,
            jsons: List[Any],
            requeue_on_finish: Optional[NodeHandle] = None,
            ) -> None:
        obj = {
            "blob": self.get_uri(),
            "jsons": jsons,
        }
        if requeue_on_finish is not None:
            obj["dag"] = requeue_on_finish.get_dag().get_uri()
            obj["node"] = requeue_on_finish.get_id()
        self._client.request_json(METHOD_PUT, "/json_append", obj)


# *** JSONBlobHandle ***


class CustomCodeBlobHandle(BlobHandle):
    @staticmethod
    def valid_blob_types() -> Set[str]:
        return {"custom_code"}

    def set_custom_imports(
            self, modules: List[List[str]]) -> NodeCustomImports:
        return cast(NodeCustomImports, self._client.request_json(
            METHOD_PUT, "/custom_imports", {
                "dag": self.get_owner_dag(),
                "node": self.get_owner_node(),
                "modules": modules,
            }))

    def get_custom_imports(self) -> NodeCustomImports:
        return cast(NodeCustomImports, self._client.request_json(
            METHOD_GET, "/custom_imports", {
                "dag": self.get_owner_dag(),
                "node": self.get_owner_node(),
            }))

    def set_custom_code(self, func: FUNC) -> NodeCustomCode:
        from RestrictedPython import compile_restricted

        def fn_as_str(fun: FUNC) -> str:
            body = textwrap.dedent(inspect.getsource(fun))
            res = body + textwrap.dedent(f"""
            result = {fun.__name__}(*data)
            if result is None:
                raise ValueError("{fun.__name__} must return a value")
            """)
            compile_restricted(res, "inline", "exec")
            return res

        raw_code = fn_as_str(func)
        return cast(NodeCustomCode, self._client.request_json(
            METHOD_PUT, "/custom_code", {
                "dag": self.get_owner_dag(),
                "node": self.get_owner_node(),
                "code": raw_code,
            }))

    def get_custom_code(self) -> NodeCustomCode:
        return cast(NodeCustomCode, self._client.request_json(
            METHOD_GET, "/custom_code", {
                "dag": self.get_owner_dag(),
                "node": self.get_owner_node(),
            }))


# *** CustomCodeBlobHandle ***


class ModelBlobHandle(BlobHandle):
    @staticmethod
    def valid_blob_types() -> Set[str]:
        return {
            "embedding_model",
            "sklike_model_clf",
            "sklike_model_reg",
            "text_model_clf",
            "text_model_reg",
        }

    def setup_model(self, obj: Dict[str, Any]) -> ModelSetupResponse:
        return cast(ModelSetupResponse, self._client.request_json(
            METHOD_PUT, "/model_setup", {
                "dag": self.get_owner_dag(),
                "node": self.get_owner_node(),
                "config": obj,
            }))

    def get_model_params(self) -> ModelParamsResponse:
        return cast(ModelParamsResponse, self._client.request_json(
            METHOD_GET, "/model_params", {
                "dag": self.get_owner_dag(),
                "node": self.get_owner_node(),
            }))


# *** ModelBlobHandle ***


class ComputationHandle:
    def __init__(
            self,
            dag: DagHandle,
            value_id: str,
            get_dyn_error: Callable[[], Optional[str]],
            set_dyn_error: Callable[[str], None]) -> None:
        self._dag = dag
        self._value_id = value_id
        self._value: Optional[ByteResponse] = None
        self._get_dyn_error = get_dyn_error
        self._set_dyn_error = set_dyn_error

    def has_fetched(self) -> bool:
        return self._value is not None

    def get(self) -> ByteResponse:
        try:
            if self._value is None:
                self._value = self._dag.get_dynamic_result(self._value_id)
            return self._value
        except ServerSideError as e:
            if self._get_dyn_error() is None:
                self._set_dyn_error(str(e))
            raise e
        except KeyError as e:
            maybe_error = self._get_dyn_error()
            if maybe_error is not None:
                raise ServerSideError(maybe_error) from e
            raise e

    def get_id(self) -> str:
        return self._value_id

    def __str__(self) -> str:
        value = self._value
        if value is None:
            return f"value_id={self._value_id}"
        return f"value({type(value)})={value}"

    def __repr__(self) -> str:
        return f"{self.__class__.__name__}[{self.__str__()}]"

    def __hash__(self) -> int:
        return hash(self.get_id())

    def __eq__(self, other: object) -> bool:
        if not isinstance(other, self.__class__):
            return False
        return self.get_id() == other.get_id()

    def __ne__(self, other: object) -> bool:
        return not self.__eq__(other)


# *** ComputationHandle ***

def create_xyme_client(
        url: str,
        token: Optional[str] = None,
        namespace: str = DEFAULT_NAMESPACE) -> XYMEClient:
    try:
        return XYMEClient(url, token, namespace)
    except LegacyVersion as lve:
        api_version = lve.get_api_version()
        if api_version == 3:
            from accern_xyme.v3.accern_xyme import create_xyme_client_v3

            return create_xyme_client_v3(url, token)  # type: ignore
        raise lve<|MERGE_RESOLUTION|>--- conflicted
+++ resolved
@@ -2084,11 +2084,8 @@
         self._is_full = is_full
         self._ctype: Optional[str] = None
         self._tmp_uri: Optional[str] = None
-<<<<<<< HEAD
         self._owner: Optional[BlobOwner] = None
-=======
         self._info: Optional[Dict[str, Any]] = None
->>>>>>> 1c458758
 
     def is_full(self) -> bool:
         return self._is_full
