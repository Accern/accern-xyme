from typing import (
    Any,
    Callable,
    cast,
    Dict,
    IO,
    Iterable,
    Iterator,
    List,
    Optional,
    overload,
    Set,
    TextIO,
    Tuple,
    TYPE_CHECKING,
    Union,
)
import io
import os
import pickle
import sys
import json
import time
import weakref
import inspect
import textwrap
import threading
import contextlib
from io import BytesIO, StringIO
from urllib.parse import urlparse, urlunparse
from pathlib import PosixPath, PurePath
from graphviz.backend import ExecutableNotFound
import pandas as pd
import requests
from requests import Response
from requests.exceptions import HTTPError, RequestException
from typing_extensions import Literal
import quick_server

from .util import (
    async_compute,
    ByteResponse,
    content_to_csv_bytes,
    df_to_csv_bytes,
    get_age,
    get_file_hash,
    get_file_upload_chunk_size,
    get_max_retry,
    get_progress_bar,
    get_retry_sleep,
    has_graph_easy,
    interpret_ctype,
    is_jupyter,
    maybe_json_loads,
    merge_ctype,
    safe_opt_num,
    ServerSideError,
)
from .types import (
    AllowedCustomImports,
    BlobFilesResponse,
    BlobInit,
    BlobOwner,
    BlobTypeResponse,
    BlobURIResponse,
    CacheStats,
    CopyBlob,
    DagCreate,
    DagDef,
    DagDupResponse,
    DagInfo,
    DagInit,
    DagList,
    DagPrettyNode,
    DagReload,
    DagStatus,
    DeleteBlobResponse,
    DynamicResults,
    DynamicStatusResponse,
    ESQueryResponse,
    FlushAllQueuesResponse,
    InCursors,
    InstanceStatus,
    JSONBlobAppendResponse,
    KafkaGroup,
    KafkaMessage,
    KafkaOffsets,
    KafkaThroughput,
    KafkaTopicNames,
    KafkaTopics,
    KnownBlobs,
    MinimalQueueStatsResponse,
    ModelInfo,
    ModelParamsResponse,
    ModelReleaseResponse,
    NamespaceList,
    NamespaceUpdateSettings,
    NodeChunk,
    NodeCustomCode,
    NodeCustomImports,
    NodeDef,
    NodeDefInfo,
    NodeInfo,
    NodeState,
    NodeStatus,
    NodeTiming,
    NodeTypeResponse,
    NodeTypes,
    NodeUserColumnsResponse,
    PrettyResponse,
    PutNodeBlob,
    QueueMode,
    QueueStatsResponse,
    QueueStatus,
    ReadNode,
    SetNamedSecret,
    SettingsObj,
    TaskStatus,
    Timing,
    TimingResult,
    Timings,
    TritonModelsResponse,
    UploadFilesResponse,
    UUIDResponse,
    VersionResponse,
    WorkerScale,
)

if TYPE_CHECKING:
    WVD = weakref.WeakValueDictionary[str, 'DagHandle']
else:
    WVD = weakref.WeakValueDictionary


API_VERSION = 4
DEFAULT_NAMESPACE = "default"


METHOD_DELETE = "DELETE"
METHOD_FILE = "FILE"
METHOD_GET = "GET"
METHOD_LONGPOST = "LONGPOST"
METHOD_POST = "POST"
METHOD_PUT = "PUT"

PREFIX = "/xyme"

INPUT_CSV_EXT = ".csv"
INPUT_TSV_EXT = ".tsv"
INPUT_ZIP_EXT = ".zip"
INPUT_EXT = [INPUT_ZIP_EXT, INPUT_CSV_EXT, INPUT_TSV_EXT]


FUNC = Callable[[Any], Any]
CUSTOM_NODE_TYPES = {
    "custom_data",
    "custom_json",
    "custom_json_to_data",
    "custom_json_join_data",
}
NO_RETRY = [METHOD_POST, METHOD_FILE]


class AccessDenied(Exception):
    pass

# *** AccessDenied ***


class LegacyVersion(Exception):
    def __init__(self, api_version: int) -> None:
        super().__init__(f"expected {API_VERSION} got {api_version}")
        self._api_version = api_version

    def get_api_version(self) -> int:
        return self._api_version

# *** LegacyVersion ***


class XYMEClient:
    def __init__(
            self,
            url: str,
            token: Optional[str],
            namespace: str) -> None:
        self._url = url.rstrip("/")
        if token is None:
            token = os.environ.get("XYME_SERVER_TOKEN")
        self._token = token
        self._namespace = namespace
        self._last_action = time.monotonic()
        self._auto_refresh = True
        self._dag_cache: WVD = weakref.WeakValueDictionary()
        self._node_defs: Optional[Dict[str, NodeDefInfo]] = None

        def get_version() -> int:
            server_version = self.get_server_version()
            try:
                return int(server_version["api_version"])
            except (ValueError, KeyError) as e:
                raise LegacyVersion(1) from e

        api_version = get_version()
        if api_version < API_VERSION:
            raise LegacyVersion(api_version)
        self._api_version = api_version

    def get_api_version(self) -> int:
        return self._api_version

    def set_auto_refresh(self, is_auto_refresh: bool) -> None:
        self._auto_refresh = is_auto_refresh

    def is_auto_refresh(self) -> bool:
        return self._auto_refresh

    def refresh(self) -> None:
        self._node_defs = None

    def _maybe_refresh(self) -> None:
        if self.is_auto_refresh():
            self.refresh()

    # FIXME: Do we still need this?
    @contextlib.contextmanager
    def bulk_operation(self) -> Iterator[bool]:
        old_refresh = self.is_auto_refresh()
        try:
            self.set_auto_refresh(False)
            yield old_refresh
        finally:
            self.set_auto_refresh(old_refresh)

    def _raw_request_bytes(
            self,
            method: str,
            path: str,
            args: Dict[str, Any],
            files: Optional[Dict[str, BytesIO]] = None,
            add_prefix: bool = True,
            add_namespace: bool = True,
            api_version: Optional[int] = None) -> Tuple[BytesIO, str]:
        file_resets = {}
        can_reset = True
        if files is not None:
            for (fname, fbuff) in files.items():
                if hasattr(fbuff, "seek"):
                    file_resets[fname] = fbuff.seek(0, io.SEEK_CUR)
                else:
                    can_reset = False

        def reset_files() -> bool:
            if files is None:
                return True
            if not can_reset:
                return False
            for (fname, pos) in file_resets.items():
                files[fname].seek(pos, io.SEEK_SET)
            return True

        retry = 0
        max_retry = get_max_retry()
        while True:
            try:
                try:
                    return self._fallible_raw_request_bytes(
                        method,
                        path,
                        args,
                        files,
                        add_prefix,
                        add_namespace,
                        api_version)
                except HTTPError as e:
                    if e.response.status_code in (403, 404, 500):
                        retry = max_retry
                    raise e
            except RequestException:
                if retry >= max_retry:
                    raise
                if not reset_files():
                    raise
                if method in NO_RETRY:
                    raise
                time.sleep(get_retry_sleep())
            retry += 1

    def _raw_request_str(
            self,
            method: str,
            path: str,
            args: Dict[str, Any],
            add_prefix: bool = True,
            add_namespace: bool = True,
            api_version: Optional[int] = None) -> TextIO:
        retry = 0
        max_retry = get_max_retry()
        while True:
            try:
                try:
                    return self._fallible_raw_request_str(
                        method,
                        path,
                        args,
                        add_prefix,
                        add_namespace,
                        api_version)
                except HTTPError as e:
                    if e.response.status_code in (403, 404, 500):
                        retry = max_retry
                    raise e
            except RequestException:
                if method in NO_RETRY:
                    raise
                if retry >= max_retry:
                    raise
                time.sleep(get_retry_sleep())
            retry += 1

    def _raw_request_json(
            self,
            method: str,
            path: str,
            args: Dict[str, Any],
            add_prefix: bool = True,
            add_namespace: bool = True,
            files: Optional[Dict[str, IO[bytes]]] = None,
            api_version: Optional[int] = None) -> Dict[str, Any]:
        file_resets = {}
        can_reset = True
        if files is not None:
            for (fname, fbuff) in files.items():
                if hasattr(fbuff, "seek"):
                    file_resets[fname] = fbuff.seek(0, io.SEEK_CUR)
                else:
                    can_reset = False

        def reset_files() -> bool:
            if files is None:
                return True
            if not can_reset:
                return False
            for (fname, pos) in file_resets.items():
                files[fname].seek(pos, io.SEEK_SET)
            return True

        retry = 0
        max_retry = get_max_retry()
        while True:
            try:
                try:
                    return self._fallible_raw_request_json(
                        method,
                        path,
                        args,
                        add_prefix,
                        add_namespace,
                        files,
                        api_version)
                except HTTPError as e:
                    if e.response.status_code in (403, 404, 500):
                        retry = max_retry
                    raise e
            except RequestException:
                if retry >= max_retry:
                    raise
                if not reset_files():
                    raise
                if method in NO_RETRY:
                    raise
                time.sleep(get_retry_sleep())
            retry += 1

    def _fallible_raw_request_bytes(
            self,
            method: str,
            path: str,
            args: Dict[str, Any],
            files: Optional[Dict[str, BytesIO]],
            add_prefix: bool,
            add_namespace: bool,
            api_version: Optional[int]) -> Tuple[BytesIO, str]:
        prefix = ""
        if add_prefix:
            if api_version is None:
                api_version = self._api_version
            prefix = f"{PREFIX}/v{api_version}"
        url = f"{self._url}{prefix}{path}"
        headers = {
            "authorization": self._token,
        }
        if add_namespace:
            args["namespace"] = self._namespace

        def check_error(req: Response) -> None:
            if req.status_code == 403:
                raise AccessDenied(req.text)
            req.raise_for_status()
            # NOTE: no content type check -- will be handled by interpret_ctype

        if method == METHOD_GET:
            req = requests.get(url, params=args, headers=headers)
            check_error(req)
            return BytesIO(req.content), req.headers["content-type"]
        if method == METHOD_POST:
            req = requests.post(url, json=args, headers=headers)
            check_error(req)
            return BytesIO(req.content), req.headers["content-type"]
        if method == METHOD_FILE:
            if files is None:
                raise ValueError(f"file method must have files: {files}")
            req = requests.post(
                url,
                data=args,
                files={
                    key: (
                        getattr(value, "name", key),
                        value,
                        "application/octet-stream",
                    ) for (key, value) in files.items()
                },
                headers=headers)
            check_error(req)
            return BytesIO(req.content), req.headers["content-type"]
        raise ValueError(f"unknown method {method}")

    def _fallible_raw_request_str(
            self,
            method: str,
            path: str,
            args: Dict[str, Any],
            add_prefix: bool,
            add_namespace: bool,
            api_version: Optional[int]) -> TextIO:
        prefix = ""
        if add_prefix:
            if api_version is None:
                api_version = self._api_version
            prefix = f"{PREFIX}/v{api_version}"
        url = f"{self._url}{prefix}{path}"
        headers = {
            "authorization": self._token,
        }
        if add_namespace:
            args["namespace"] = self._namespace

        def check_error(req: Response) -> None:
            if req.status_code == 403:
                raise AccessDenied(req.text)
            req.raise_for_status()
            if req.headers["content-type"] == "application/problem+json":
                raise ServerSideError(json.loads(req.text)["errMessage"])

        if method == METHOD_GET:
            req = requests.get(url, params=args, headers=headers)
            check_error(req)
            return StringIO(req.text)
        if method == METHOD_POST:
            req = requests.post(url, json=args, headers=headers)
            check_error(req)
            return StringIO(req.text)
        raise ValueError(f"unknown method {method}")

    def _fallible_raw_request_json(
            self,
            method: str,
            path: str,
            args: Dict[str, Any],
            add_prefix: bool,
            add_namespace: bool,
            files: Optional[Dict[str, IO[bytes]]],
            api_version: Optional[int]) -> Dict[str, Any]:
        prefix = ""
        if add_prefix:
            if api_version is None:
                api_version = self._api_version
            prefix = f"{PREFIX}/v{api_version}"
        url = f"{self._url}{prefix}{path}"
        headers = {
            "authorization": self._token,
        }
        if add_namespace:
            args["namespace"] = self._namespace
        if method != METHOD_FILE and files is not None:
            raise ValueError(
                f"files are only allow for post (got {method}): {files}")
        req = None

        def check_error(req: Response) -> None:
            if req.status_code == 403:
                raise AccessDenied(req.text)
            req.raise_for_status()
            if req.headers["content-type"] == "application/problem+json":
                raise ServerSideError(json.loads(req.text)["errMessage"])

        try:
            if method == METHOD_GET:
                req = requests.get(url, params=args, headers=headers)
                check_error(req)
                return json.loads(req.text)
            if method == METHOD_FILE:
                if files is None:
                    raise ValueError(f"file method must have files: {files}")
                req = requests.post(
                    url,
                    data=args,
                    files={
                        key: (
                            getattr(value, "name", key),
                            value,
                            "application/octet-stream",
                        ) for (key, value) in files.items()
                    },
                    headers=headers)
                check_error(req)
                return json.loads(req.text)
            if method == METHOD_POST:
                req = requests.post(url, json=args, headers=headers)
                check_error(req)
                return json.loads(req.text)
            if method == METHOD_PUT:
                req = requests.put(url, json=args, headers=headers)
                check_error(req)
                return json.loads(req.text)
            if method == METHOD_DELETE:
                req = requests.delete(url, json=args, headers=headers)
                check_error(req)
                return json.loads(req.text)
            if method == METHOD_LONGPOST:
                args["token"] = self._token
                try:
                    res = quick_server.worker_request(url, args)
                    if "errMessage" in res:
                        raise ServerSideError(res["errMessage"])
                    return res
                except quick_server.WorkerError as e:
                    if e.get_status_code() == 403:
                        raise AccessDenied(e.args) from e
                    raise e
            raise ValueError(f"unknown method {method}")
        except json.decoder.JSONDecodeError as e:
            if req is None:
                raise
            raise ValueError(req.text) from e

    def request_bytes(
            self,
            method: str,
            path: str,
            args: Dict[str, Any],
            files: Optional[Dict[str, BytesIO]] = None,
            add_prefix: bool = True,
            add_namespace: bool = True,
            api_version: Optional[int] = None) -> Tuple[BytesIO, str]:
        return self._raw_request_bytes(
            method, path, args, files, add_prefix, add_namespace, api_version)

    def request_json(
            self,
            method: str,
            path: str,
            args: Dict[str, Any],
            add_prefix: bool = True,
            add_namespace: bool = True,
            files: Optional[Dict[str, IO[bytes]]] = None,
            api_version: Optional[int] = None) -> Dict[str, Any]:
        return self._raw_request_json(
            method, path, args, add_prefix, add_namespace, files, api_version)

    def get_server_version(self) -> VersionResponse:
        return cast(VersionResponse, self.request_json(
            METHOD_GET,
            f"{PREFIX}/v{API_VERSION}/version",
            {},
            add_prefix=False,
            add_namespace=False))

    def get_namespaces(self) -> List[str]:
        return cast(NamespaceList, self.request_json(
            METHOD_GET, "/namespaces", {}))["namespaces"]

    def get_dags(self) -> List[str]:
        return [
            res["dag"]
            for res in self.get_dag_times(retrieve_times=False)[1]
        ]

    def get_dag_ages(self) -> List[Dict[str, Optional[str]]]:
        cur_time, dags = self.get_dag_times(retrieve_times=True)
        return [
            {
                "config_error": dag_status["config_error"],
                "created": get_age(cur_time, dag_status["created"]),
                "dag": dag_status["dag"],
                "deleted": get_age(cur_time, dag_status["deleted"]),
                "latest": get_age(cur_time, dag_status["latest"]),
                "oldest": get_age(cur_time, dag_status["oldest"]),
            }
            for dag_status in sorted(dags, key=lambda el: (
                el["config_error"] is None,
                safe_opt_num(el["oldest"]),
                safe_opt_num(el["latest"]),
                el["dag"]))
        ]

    def get_dag_times(self, retrieve_times: bool = True) -> Tuple[
            float, List[DagStatus]]:
        res = cast(DagList, self.request_json(
            METHOD_GET, "/dags", {
                "retrieve_times": int(retrieve_times),
            }))
        return res["cur_time"], res["dags"]

    def get_dag(self, dag_uri: str) -> 'DagHandle':
        res = self._dag_cache.get(dag_uri)
        if res is not None:
            return res
        res = DagHandle(self, dag_uri)
        self._dag_cache[dag_uri] = res
        return res

    def get_blob_handle(self, uri: str, is_full: bool = False) -> 'BlobHandle':
        return BlobHandle(self, uri, is_full=is_full)

    def get_node_defs(self) -> Dict[str, NodeDefInfo]:
        self._maybe_refresh()
        if self._node_defs is not None:
            return self._node_defs
        res = cast(NodeTypes, self.request_json(
            METHOD_GET, "/node_types", {}, add_namespace=False))["info"]
        self._node_defs = res
        return res

    def create_new_blob(self, blob_type: str) -> str:
        return cast(BlobInit, self.request_json(
            METHOD_POST, "/blob_init", {
                "type": blob_type,
            }, add_namespace=False))["blob"]

    def get_blob_owner(self, blob_uri: str) -> BlobOwner:
        return cast(BlobOwner, self.request_json(
            METHOD_GET, "/blob_owner", {
                "blob": blob_uri,
            }))

    def set_blob_owner(
            self,
            blob_uri: str,
            dag_id: Optional[str] = None,
            node_id: Optional[str] = None,
            external_owner: bool = False) -> BlobOwner:
        return cast(BlobOwner, self.request_json(
            METHOD_PUT, "/blob_owner", {
                "blob": blob_uri,
                "owner_dag": dag_id,
                "owner_node": node_id,
                "external_owner": external_owner,
            }))

    def create_new_dag(
            self,
            username: Optional[str] = None,
            dagname: Optional[str] = None,
            index: Optional[int] = None) -> str:
        return cast(DagInit, self.request_json(
            METHOD_POST, "/dag_init", {
                "user": username,
                "name": dagname,
                "index": index,
            }))["dag"]

    def get_blob_type(self, blob_uri: str) -> BlobTypeResponse:
        return cast(BlobTypeResponse, self.request_json(
            METHOD_GET, "/blob_type", {
                "blob_uri": blob_uri,
            },
        ))

    def get_csv_blob(self, blob_uri: str) -> 'CSVBlobHandle':
        blob_type = self.get_blob_type(blob_uri)
        if not blob_type["is_csv"]:
            raise ValueError(f"blob: {blob_uri} is not csv type")
        return CSVBlobHandle(self, blob_uri, is_full=False)

    def get_custom_code_blob(self, blob_uri: str) -> 'CustomCodeBlobHandle':
        blob_type = self.get_blob_type(blob_uri)
        if not blob_type["is_custom_code"]:
            raise ValueError(f"blob: {blob_uri} is not custom code type")
        return CustomCodeBlobHandle(self, blob_uri, is_full=False)

    def get_json_blob(self, blob_uri: str) -> 'JSONBlobHandle':
        blob_type = self.get_blob_type(blob_uri)
        if not blob_type["is_json"]:
            raise ValueError(f"blob: {blob_uri} is not json type")
        return JSONBlobHandle(self, blob_uri, is_full=False)

    def duplicate_dag(
            self,
            dag_uri: str,
            dest_uri: Optional[str] = None,
            copy_nonowned_blobs: bool = True) -> str:
        args = {
            "dag": dag_uri,
            "copy_nonowned_blobs": copy_nonowned_blobs,
        }
        if dest_uri is not None:
            args["dest"] = dest_uri
        return cast(DagDupResponse, self.request_json(
            METHOD_POST, "/dag_dup", args))["dag"]

    def set_dag(
            self,
            dag_uri: str,
            defs: DagDef,
            warnings_io: Optional[IO[Any]] = sys.stderr) -> 'DagHandle':
        dag_create = cast(DagCreate, self.request_json(
            METHOD_POST, "/dag_create", {
                "dag": dag_uri,
                "defs": defs,
            }))
        dag_uri = dag_create["dag"]
        if warnings_io is not None:
            warnings = dag_create["warnings"]
            if len(warnings) > 1:
                warnings_io.write(
                    f"{len(warnings)} warnings while "
                    f"setting dag {dag_uri}:\n")
            elif len(warnings) == 1:
                warnings_io.write(
                    f"Warning while setting dag {dag_uri}:\n")
            for warn in warnings:
                warnings_io.write(f"{warn}\n")
            if warnings:
                warnings_io.flush()
        return self.get_dag(dag_uri)

    def set_settings(self, settings: SettingsObj) -> SettingsObj:
        return cast(NamespaceUpdateSettings, self.request_json(
            METHOD_POST, "/settings", {
                "settings": settings,
            }))["settings"]

    def get_settings(self) -> SettingsObj:
        return cast(NamespaceUpdateSettings, self.request_json(
            METHOD_GET, "/settings", {}))["settings"]

    def get_allowed_custom_imports(self) -> AllowedCustomImports:
        return cast(AllowedCustomImports, self.request_json(
            METHOD_GET, "/allowed_custom_imports", {}, add_namespace=False))

    @overload
    def check_queue_stats(  # pylint: disable=no-self-use
            self,
            dag: Optional[str],
            minimal: Literal[True]) -> MinimalQueueStatsResponse:
        ...

    @overload
    def check_queue_stats(  # pylint: disable=no-self-use
            self,
            dag: Optional[str],
            minimal: Literal[False]) -> QueueStatsResponse:
        ...

    @overload
    def check_queue_stats(  # pylint: disable=no-self-use
            self,
            dag: Optional[str],
            minimal: bool) -> Union[
                MinimalQueueStatsResponse, QueueStatsResponse]:
        ...

    def check_queue_stats(
            self,
            dag: Optional[str] = None,
            minimal: bool = False) -> Union[
                MinimalQueueStatsResponse, QueueStatsResponse]:
        if minimal:
            return cast(MinimalQueueStatsResponse, self.request_json(
                METHOD_GET, "/queue_stats", {
                    "dag": dag,
                    "minimal": True,
                }))
        return cast(QueueStatsResponse, self.request_json(
            METHOD_GET, "/queue_stats", {
                "dag": dag,
                "minimal": False,
            }))

    def get_instance_status(
            self,
            dag_uri: Optional[str] = None,
            node_id: Optional[str] = None) -> Dict[InstanceStatus, int]:
        return cast(Dict[InstanceStatus, int], self.request_json(
            METHOD_GET, "/instance_status", {
                "dag": dag_uri,
                "node": node_id,
            }))

    def get_queue_mode(self) -> str:
        return cast(QueueMode, self.request_json(
            METHOD_GET, "/queue_mode", {}, add_namespace=False))["mode"]

    def set_queue_mode(self, mode: str) -> str:
        return cast(QueueMode, self.request_json(
            METHOD_PUT, "/queue_mode", {
                "mode": mode,
            }, add_namespace=False))["mode"]

    def flush_all_queue_data(self) -> None:

        def do_flush() -> bool:
            res = cast(FlushAllQueuesResponse, self.request_json(
                METHOD_POST, "/flush_all_queues", {}, add_namespace=False))
            return bool(res["success"])

        while do_flush():  # we flush until there is nothing to flush anymore
            time.sleep(1.0)

    def get_cache_stats(self) -> CacheStats:
        return cast(CacheStats, self.request_json(
            METHOD_GET, "/cache_stats", {}, add_namespace=False))

    def reset_cache(self) -> CacheStats:
        return cast(CacheStats, self.request_json(
            METHOD_POST, "/cache_reset", {}, add_namespace=False))

    def create_kafka_error_topic(self) -> KafkaTopics:
        return cast(KafkaTopics, self.request_json(
            METHOD_POST, "/kafka_topics", {
                "num_partitions": 1,
            }))

    def get_kafka_error_topic(self) -> str:
        res = cast(KafkaTopicNames, self.request_json(
            METHOD_GET, "/kafka_topic_names", {}))["error"]
        assert res is not None
        return res

    def delete_kafka_error_topic(self) -> KafkaTopics:
        return cast(KafkaTopics, self.request_json(
            METHOD_POST, "/kafka_topics", {
                "num_partitions": 0,
            }))

    def read_kafka_errors(self, offset: str = "current") -> List[str]:
        return cast(List[str], self.request_json(
            METHOD_GET, "/kafka_msg", {
                "offset": offset,
            }))

    def get_named_secrets(
            self, show_values: bool = False) -> Dict[str, Optional[str]]:
        return cast(Dict[str, Optional[str]], self.request_json(
            METHOD_GET, "/named_secrets", {
                "show": int(bool(show_values)),
            }))

    def set_named_secret(self, key: str, value: str) -> bool:
        return cast(SetNamedSecret, self.request_json(
            METHOD_PUT, "/named_secrets", {
                "key": key,
                "value": value,
            }))["replaced"]

    def get_error_logs(self) -> str:
        with self._raw_request_str(METHOD_GET, "/error_logs", {}) as fin:
            return fin.read()

    def get_known_blobs(
            self,
            blob_type: Optional[str] = None,
            connector: Optional[str] = None) -> List[str]:
        return [
            res[0]
            for res in self.get_known_blob_times(
                retrieve_times=False,
                blob_type=blob_type,
                connector=connector)[1]
        ]

    def get_known_blob_ages(
            self,
            blob_type: Optional[str] = None,
            connector: Optional[str] = None) -> List[Tuple[str, str]]:
        cur_time, blobs = self.get_known_blob_times(
            retrieve_times=True, blob_type=blob_type, connector=connector)
        return [
            (blob_id, get_age(cur_time, blob_time))
            for (blob_id, blob_time) in sorted(blobs, key=lambda el: (
                safe_opt_num(el[1]), el[0]))
        ]

    def get_known_blob_times(
            self,
            retrieve_times: bool,
            blob_type: Optional[str] = None,
            connector: Optional[str] = None,
            ) -> Tuple[float, List[Tuple[str, Optional[float]]]]:
        obj: Dict[str, Union[int, str]] = {
            "retrieve_times": int(retrieve_times),
        }
        if blob_type is not None:
            obj["blob_type"] = blob_type
        if connector is not None:
            obj["connector"] = connector
        res = cast(KnownBlobs, self.request_json(
            METHOD_GET, "/known_blobs", obj))
        return res["cur_time"], res["blobs"]

    def get_triton_models(self) -> List[str]:
        return cast(TritonModelsResponse, self.request_json(
            METHOD_GET, "/inference_models", {}))["models"]

    @staticmethod
    def read_dvc(
            path: str,
            repo: str,
            rev: Optional[str] = "HEAD",
            warnings_io: Optional[IO[Any]] = sys.stderr) -> Any:
        """Reading dvc file content from git tracked DVC project.

        Args:
            path (str):
                File path to read, relative to the root of the repo.
            repo (str):
                specifies the location of the DVC project. It can be a
                github URL or a file system path.
            rev (str):
                Git commit (any revision such as a branch or tag name, or a
                commit hash). If repo is not a Git repo, this option is
                ignored. Default: HEAD.
            warnings_io (optional IO):
                IO stream where the warning will be printed to

        Returns:
            the content of the file.
        """
        from .util import has_dvc

        if not has_dvc():
            if warnings_io is not None:
                warnings_io.write(
                    "Please install dvc https://dvc.org/doc/install")
            return None

        import dvc.api

        res = dvc.api.read(path, repo=repo, rev=rev, mode="r")
        maybe_parse = maybe_json_loads(res)
        if maybe_parse is not None:
            return maybe_parse
        return res

    def get_uuid(self) -> str:
        return cast(UUIDResponse, self.request_json(
            METHOD_GET, "/uuid", {}))["uuid"]

    def delete_blobs(self, blob_uris: List[str]) -> DeleteBlobResponse:
        return cast(DeleteBlobResponse, self.request_json(
            METHOD_DELETE, "/blob", {
                "blob_uris": blob_uris,
            },
        ))

# *** XYMEClient ***


class DagHandle:
    def __init__(
            self,
            client: XYMEClient,
            dag_uri: str) -> None:
        self._client = client
        self._dag_uri = dag_uri
        self._name: Optional[str] = None
        self._company: Optional[str] = None
        self._state: Optional[str] = None
        self._is_high_priority: Optional[bool] = None
        self._queue_mng: Optional[str] = None
        self._nodes: Dict[str, NodeHandle] = {}
        self._node_lookup: Dict[str, str] = {}
        self._dynamic_error: Optional[str] = None
        self._ins: Optional[List[str]] = None
        self._outs: Optional[List[Tuple[str, str]]] = None

    def refresh(self) -> None:
        self._name = None
        self._company = None
        self._state = None
        self._is_high_priority = None
        self._queue_mng = None
        self._ins = None
        self._outs = None
        # NOTE: we don't reset nodes

    def _maybe_refresh(self) -> None:
        if self._client.is_auto_refresh():
            self.refresh()

    def _maybe_fetch(self) -> None:
        if self._name is None:
            self._fetch_info()

    def get_info(self) -> DagInfo:
        return cast(DagInfo, self._client.request_json(
            METHOD_GET, "/dag_info", {
                "dag": self.get_uri(),
            }))

    def _fetch_info(self) -> None:
        info = self.get_info()
        self._name = info["name"]
        self._company = info["company"]
        self._state = info["state"]
        self._is_high_priority = info["high_priority"]
        self._queue_mng = info["queue_mng"]
        self._ins = info["ins"]
        self._outs = [(el[0], el[1]) for el in info["outs"]]
        old_nodes = {} if self._nodes is None else self._nodes
        self._nodes = {
            node["id"]: NodeHandle.from_node_info(
                self._client, self, node, old_nodes.get(node["id"]))
            for node in info["nodes"]
        }
        self._node_lookup = {
            node["name"]: node["id"]
            for node in info["nodes"]
            if node["name"] is not None
        }

    def get_nodes(self) -> List[str]:
        self._maybe_refresh()
        self._maybe_fetch()
        return list(self._nodes.keys())

    def get_node(self, node_name: str) -> 'NodeHandle':
        self._maybe_refresh()
        self._maybe_fetch()
        node_id = self._node_lookup.get(node_name, node_name)
        return self._nodes[node_id]

    def get_uri(self) -> str:
        return self._dag_uri

    def get_name(self) -> str:
        self._maybe_refresh()
        self._maybe_fetch()
        assert self._name is not None
        return self._name

    def get_company(self) -> str:
        self._maybe_refresh()
        self._maybe_fetch()
        assert self._company is not None
        return self._company

    def get_state_type(self) -> str:
        self._maybe_refresh()
        self._maybe_fetch()
        assert self._state is not None
        return self._state

    def get_timing(
            self,
            blacklist: Optional[List[str]] = None,
            ) -> TimingResult:
        blist = [] if blacklist is None else blacklist
        node_timing: Dict[str, NodeTiming] = {}
        nodes = self.get_nodes()

        def get_filterd_times(
                node_time: List[Timing]) -> Tuple[float, float, List[Timing]]:
            fns = []
            node_total = 0.0
            for value in node_time:
                if value["name"] not in blist:
                    fns.append(value)
                    node_total += value["total"]
            if not fns:
                return (0, 0, fns)
            return (node_total, node_total / len(fns), fns)

        dag_total = 0.0
        for node in nodes:
            node_get = self.get_node(node)
            node_time = node_get.get_timing()
            node_name = node_get.get_node_def()["name"]
            node_id = node_get.get_id()
            node_total, avg_time, fns = get_filterd_times(node_time)
            node_timing[node_id] = {
                "node_name": node_name,
                "node_total": node_total,
                "node_avg": avg_time,
                "fns": fns,
            }
            dag_total += node_total
        node_timing_sorted = sorted(
            node_timing.items(),
            key=lambda x: x[1]["node_total"],
            reverse=True)
        return {
            "dag_total": dag_total,
            "nodes": node_timing_sorted,
        }

    def is_high_priority(self) -> bool:
        self._maybe_refresh()
        self._maybe_fetch()
        assert self._is_high_priority is not None
        return self._is_high_priority

    def is_queue(self) -> bool:
        self._maybe_refresh()
        self._maybe_fetch()
        return self._queue_mng is not None

    def get_queue_mng(self) -> Optional[str]:
        self._maybe_refresh()
        self._maybe_fetch()
        return self._queue_mng

    def get_ins(self) -> List[str]:
        self._maybe_refresh()
        self._maybe_fetch()
        assert self._ins is not None
        return self._ins

    def get_outs(self) -> List[Tuple[str, str]]:
        self._maybe_refresh()
        self._maybe_fetch()
        assert self._outs is not None
        return self._outs

    @contextlib.contextmanager
    def bulk_operation(self) -> Iterator[bool]:
        with self._client.bulk_operation() as do_refresh:
            if do_refresh:
                self.refresh()
            yield do_refresh

    def set_dag(self, defs: DagDef) -> None:
        self._client.set_dag(self.get_uri(), defs)

    def dynamic_model(
            self,
            inputs: List[Any],
            format_method: str = "simple",
            no_cache: bool = False) -> List[Any]:
        res = cast(DynamicResults, self._client.request_json(
            METHOD_POST, "/dynamic_model", {
                "format": format_method,
                "inputs": inputs,
                "no_cache": no_cache,
                "dag": self.get_uri(),
            }))
        return res["results"]

    def dynamic_list(
            self,
            inputs: List[Any],
            input_key: Optional[str] = None,
            output_key: Optional[str] = None,
            split_th: Optional[int] = 1000,
            max_threads: int = 50,
            format_method: str = "simple",
            force_keys: bool = False,
            no_cache: bool = False) -> List[Any]:
        if split_th is None or len(inputs) <= split_th:
            res = cast(DynamicResults, self._client.request_json(
                METHOD_POST, "/dynamic_list", {
                    "force_keys": force_keys,
                    "format": format_method,
                    "input_key": input_key,
                    "inputs": inputs,
                    "no_cache": no_cache,
                    "output_key": output_key,
                    "dag": self.get_uri(),
                }))
            return res["results"]
        # FIXME: write generic spliterator implementation
        split_num: int = split_th
        assert split_num > 0
        res_arr: List[Any] = [None] * len(inputs)
        exc: List[Optional[BaseException]] = [None]
        active_ths: Set[threading.Thread] = set()

        def compute_half(cur: List[Any], offset: int) -> None:
            if exc[0] is not None:
                return
            if len(cur) <= split_num:
                try:
                    cur_res = self.dynamic_list(
                        cur,
                        input_key=input_key,
                        output_key=output_key,
                        split_th=None,
                        max_threads=max_threads,
                        format_method=format_method,
                        force_keys=force_keys,
                        no_cache=no_cache)
                    res_arr[offset:offset + len(cur_res)] = cur_res
                except BaseException as e:  # pylint: disable=broad-except
                    exc[0] = e
                return
            half_ix: int = len(cur) // 2
            args_first = (cur[:half_ix], offset)
            args_second = (cur[half_ix:], offset + half_ix)
            if len(active_ths) < max_threads:
                comp_th = threading.Thread(
                    target=compute_half, args=args_first)
                active_ths.add(comp_th)
                comp_th.start()
                compute_half(*args_second)
                comp_th.join()
                active_ths.remove(comp_th)
            else:
                compute_half(*args_first)
                compute_half(*args_second)

        compute_half(inputs, 0)
        for remain_th in active_ths:
            remain_th.join()
        raise_e = exc[0]
        try:
            if isinstance(raise_e, BaseException):
                raise raise_e  # pylint: disable=raising-bad-type
        except RequestException as e:
            raise ValueError(
                "request error while processing. processing time per batch "
                "might be too large. try reducing split_th") from e
        return res_arr

    def dynamic(self, input_data: BytesIO) -> ByteResponse:
        cur_res, ctype = self._client.request_bytes(
            METHOD_FILE, "/dynamic", {
                "dag": self.get_uri(),
            }, files={
                "file": input_data,
            })
        return interpret_ctype(cur_res, ctype)

    def dynamic_obj(self, input_obj: Any) -> ByteResponse:
        bio = BytesIO(json.dumps(
            input_obj,
            separators=(",", ":"),
            indent=None,
            sort_keys=True).encode("utf-8"))
        return self.dynamic(bio)

    def dynamic_async(
            self, input_data: List[BytesIO]) -> List['ComputationHandle']:
        names = [f"file{pos}" for pos in range(len(input_data))]
        res: Dict[str, str] = self._client.request_json(
            METHOD_FILE, "/dynamic_async", {
                "dag": self.get_uri(),
            }, files=dict(zip(names, input_data)))
        return [
            ComputationHandle(
                self,
                res[name],
                self.get_dynamic_error_message,
                self.set_dynamic_error_message)
            for name in names]

    def set_dynamic_error_message(self, msg: Optional[str]) -> None:
        self._dynamic_error = msg

    def get_dynamic_error_message(self) -> Optional[str]:
        return self._dynamic_error

    def dynamic_async_obj(
            self, input_data: List[Any]) -> List['ComputationHandle']:
        return self.dynamic_async([
            BytesIO(json.dumps(
                input_obj,
                separators=(",", ":"),
                indent=None,
                sort_keys=True).encode("utf-8"))
            for input_obj in input_data
        ])

    def get_dynamic_result(self, value_id: str) -> ByteResponse:
        try:
            cur_res, ctype = self._client.request_bytes(
                METHOD_GET, "/dynamic_result", {
                    "dag": self.get_uri(),
                    "id": value_id,
                })
        except HTTPError as e:
            if e.response.status_code == 404:
                raise KeyError(f"value_id {value_id} does not exist") from e
            raise e
        return interpret_ctype(cur_res, ctype)

    def get_dynamic_status(
            self,
            value_ids: List['ComputationHandle']) -> Dict[
                'ComputationHandle', QueueStatus]:
        res = cast(DynamicStatusResponse, self._client.request_json(
            METHOD_POST, "/dynamic_status", {
                "value_ids": [value_id.get_id() for value_id in value_ids],
                "dag": self.get_uri(),
            }))
        status = res["status"]
        hnd_map = {value_id.get_id(): value_id for value_id in value_ids}
        return {
            hnd_map[key]: cast(QueueStatus, value)
            for key, value in status.items()
        }

    def get_dynamic_bulk(
            self,
            input_data: List[BytesIO],
            max_buff: int = 4000,
            block_size: int = 5,
            num_threads: int = 20) -> Iterable[ByteResponse]:

        def get(hnd: 'ComputationHandle') -> ByteResponse:
            return hnd.get()

        success = False
        try:
            yield from async_compute(
                input_data,
                self.dynamic_async,
                get,
                lambda: self.check_queue_stats(minimal=True),
                self.get_dynamic_status,
                max_buff,
                block_size,
                num_threads)
            success = True
        finally:
            if success:
                self.set_dynamic_error_message(None)

    def get_dynamic_bulk_obj(
            self,
            input_data: List[Any],
            max_buff: int = 4000,
            block_size: int = 5,
            num_threads: int = 20) -> Iterable[ByteResponse]:

        def get(hnd: 'ComputationHandle') -> ByteResponse:
            return hnd.get()

        success = False
        try:
            yield from async_compute(
                input_data,
                self.dynamic_async_obj,
                get,
                lambda: self.check_queue_stats(minimal=True),
                self.get_dynamic_status,
                max_buff,
                block_size,
                num_threads)
            success = True
        finally:
            if success:
                self.set_dynamic_error_message(None)

    def _pretty(
            self,
            nodes_only: bool,
            allow_unicode: bool,
            method: Optional[str] = "accern") -> PrettyResponse:
        return cast(PrettyResponse, self._client.request_json(
            METHOD_GET, "/pretty", {
                "dag": self.get_uri(),
                "nodes_only": nodes_only,
                "allow_unicode": allow_unicode,
                "method": method,
            }))

    def pretty(
            self,
            nodes_only: bool = False,
            allow_unicode: bool = True,
            method: Optional[str] = "dot",
            output_format: Optional[str] = "png",
            display: Optional[IO[Any]] = sys.stdout) -> Optional[str]:

        def render(value: str) -> Optional[str]:
            if display is not None:
                display.write(value)
                display.flush()
                return None
            return value

        graph_str = self._pretty(
            nodes_only=nodes_only,
            allow_unicode=allow_unicode,
            method=method)["pretty"]
        if method == "accern":
            return render(graph_str)
        if method == "dot":
            try:
                from graphviz import Source

                graph = Source(graph_str)
                if output_format == "dot":
                    return render(graph_str)
                if output_format == "svg":
                    svg_str = graph.pipe(format="svg")
                    if display is not None:
                        if not is_jupyter():
                            display.write(
                                "Warning: Ipython instance not found.\n")
                            display.write(svg_str)
                            display.flush()
                        else:
                            from IPython.display import display as idisplay
                            from IPython.display import SVG
                            idisplay(SVG(svg_str))
                        return None
                    return svg_str
                if output_format == "png":
                    graph = Source(graph_str)
                    png_str = graph.pipe(format="png")
                    if display is not None:
                        if not is_jupyter():
                            display.write(
                                "Warning: Ipython instance not found.\n")
                            display.write(png_str)
                            display.flush()
                        else:
                            from IPython.display import display as idisplay
                            from IPython.display import Image

                            idisplay(Image(png_str))
                        return None
                    return png_str
                if output_format == "ascii":
                    if not has_graph_easy():
                        return render(graph_str)

                    import subprocess
                    cmd = ["echo", graph_str]
                    p1 = subprocess.Popen(cmd, stdout=subprocess.PIPE)
                    p2 = subprocess.check_output(
                        ["graph-easy"], stdin=p1.stdout)
                    res = p2.decode("utf-8")
                    return render(res)
                raise ValueError(
                    f"invalid format {output_format}, "
                    "use svg, png, ascii, or dot")
            except ExecutableNotFound as e:
                raise RuntimeError(
                    "use 'brew install graphviz' or use 'method=accern'",
                ) from e
        raise ValueError(
            f"invalid method {method}, use accern or dot")

    def pretty_obj(
            self,
            nodes_only: bool = False,
            allow_unicode: bool = True) -> List[DagPrettyNode]:
        return self._pretty(
            nodes_only=nodes_only, allow_unicode=allow_unicode)["nodes"]

    def get_def(self, full: bool = True) -> DagDef:
        return cast(DagDef, self._client.request_json(
            METHOD_GET, "/dag_def", {
                "dag": self.get_uri(),
                "full": full,
            }))

    def set_attr(self, attr: str, value: Any) -> None:
        dag_def = self.get_def()
        dag_def[attr] = value  # type: ignore
        self._client.set_dag(self.get_uri(), dag_def)

    def set_name(self, value: str) -> None:
        self.set_attr("name", value)

    def set_company(self, value: str) -> None:
        self.set_attr("company", value)

    def set_state(self, value: str) -> None:
        self.set_attr("state", value)

    def set_high_priority(self, value: bool) -> None:
        self.set_attr("high_priority", value)

    def set_queue_mng(self, value: Optional[str]) -> None:
        self.set_attr("queue_mng", value)

    @overload
    def check_queue_stats(  # pylint: disable=no-self-use
            self, minimal: Literal[True]) -> MinimalQueueStatsResponse:
        ...

    @overload
    def check_queue_stats(  # pylint: disable=no-self-use
            self, minimal: Literal[False]) -> QueueStatsResponse:
        ...

    @overload
    def check_queue_stats(  # pylint: disable=no-self-use
            self, minimal: bool) -> Union[
                MinimalQueueStatsResponse, QueueStatsResponse]:
        ...

    def check_queue_stats(self, minimal: bool) -> Union[
            MinimalQueueStatsResponse, QueueStatsResponse]:
        return self._client.check_queue_stats(self.get_uri(), minimal=minimal)

    def scale_worker(self, replicas: int) -> int:
        return cast(WorkerScale, self._client.request_json(
            METHOD_PUT, "/worker", {
                "dag": self.get_uri(),
                "replicas": replicas,
                "task": None,
            }))["num_replicas"]

    def reload(self, timestamp: Optional[float] = None) -> float:
        return cast(DagReload, self._client.request_json(
            METHOD_PUT, "/dag_reload", {
                "dag": self.get_uri(),
                "when": timestamp,
            }))["when"]

    def get_kafka_input_topic(self, postfix: str = "") -> str:
        res = cast(KafkaTopicNames, self._client.request_json(
            METHOD_GET, "/kafka_topic_names", {
                "dag": self.get_uri(),
                "postfix": postfix,
                "no_output": True,
            }))["input"]
        assert res is not None
        return res

    def get_kafka_output_topic(self) -> str:
        res = cast(KafkaTopicNames, self._client.request_json(
            METHOD_GET, "/kafka_topic_names", {
                "dag": self.get_uri(),
            }))["output"]
        assert res is not None
        return res

    def set_kafka_topic_partitions(
            self,
            num_partitions: int,
            postfix: str = "",
            large_input_retention: bool = False,
            no_output: bool = False) -> KafkaTopics:
        return cast(KafkaTopics, self._client.request_json(
            METHOD_POST, "/kafka_topics", {
                "dag": self.get_uri(),
                "num_partitions": num_partitions,
                "postfix": postfix,
                "large_input_retention": large_input_retention,
                "no_output": no_output,
            }))

    def post_kafka_objs(self, input_objs: List[Any]) -> List[str]:
        bios = [
            BytesIO(json.dumps(
                input_obj,
                separators=(",", ":"),
                indent=None,
                sort_keys=True).encode("utf-8"))
            for input_obj in input_objs
        ]
        return self.post_kafka_msgs(bios)

    def post_kafka_msgs(
            self,
            input_data: List[BytesIO],
            postfix: str = "") -> List[str]:
        names = [f"file{pos}" for pos in range(len(input_data))]
        res = cast(KafkaMessage, self._client.request_json(
            METHOD_FILE, "/kafka_msg", {
                "dag": self.get_uri(),
                "postfix": postfix,
            }, files=dict(zip(names, input_data))))
        msgs = res["messages"]
        return [msgs[key] for key in names]

    def read_kafka_output(
            self,
            offset: str = "current",
            max_rows: int = 100) -> Optional[ByteResponse]:
        offset_str = [offset]

        def read_single() -> Tuple[ByteResponse, str]:
            cur, read_ctype = self._client.request_bytes(
                METHOD_GET, "/kafka_msg", {
                    "dag": self.get_uri(),
                    "offset": offset_str[0],
                })
            offset_str[0] = "current"
            return interpret_ctype(cur, read_ctype), read_ctype

        if max_rows <= 1:
            return read_single()[0]

        res: List[ByteResponse] = []
        ctype: Optional[str] = None
        while True:
            val, cur_ctype = read_single()
            if val is None:
                break
            if ctype is None:
                ctype = cur_ctype
            elif ctype != cur_ctype:
                raise ValueError(
                    f"inconsistent return types {ctype} != {cur_ctype}")
            res.append(val)
            if len(res) >= max_rows:
                break
        if not res or ctype is None:
            return None
        return merge_ctype(res, ctype)

    def get_kafka_offsets(
            self, alive: bool, postfix: Optional[str] = None) -> KafkaOffsets:
        args = {
            "dag": self.get_uri(),
            "alive": int(alive),
        }
        if postfix is not None:
            args["postfix"] = postfix
        return cast(KafkaOffsets, self._client.request_json(
            METHOD_GET, "/kafka_offsets", args))

    def get_kafka_throughput(
            self,
            postfix: Optional[str] = None,
            segment_interval: float = 120.0,
            segments: int = 5) -> KafkaThroughput:
        assert segments > 0
        assert segment_interval > 0.0
        offsets = self.get_kafka_offsets(postfix=postfix, alive=False)
        now = time.monotonic()
        measurements: List[Tuple[int, int, int, float]] = [(
            offsets["input"],
            offsets["output"],
            offsets["error"],
            now,
        )]
        for _ in range(segments):
            prev = now
            while now - prev < segment_interval:
                time.sleep(max(0.0, segment_interval - (now - prev)))
                now = time.monotonic()
            offsets = self.get_kafka_offsets(postfix=postfix, alive=False)
            measurements.append((
                offsets["input"],
                offsets["output"],
                offsets["error"],
                now,
            ))
        first = measurements[0]
        last = measurements[-1]
        total_input = last[0] - first[0]
        total_output = last[1] - first[1]
        errors = last[2] - first[2]
        total = last[3] - first[3]
        input_segments: List[float] = []
        output_segments: List[float] = []
        cur_input = first[0]
        cur_output = first[1]
        cur_time = first[3]
        for (next_input, next_output, _, next_time) in measurements[1:]:
            seg_time = next_time - cur_time
            input_segments.append((next_input - cur_input) / seg_time)
            output_segments.append((next_output - cur_output) / seg_time)
            cur_input = next_input
            cur_output = next_output
            cur_time = next_time
        inputs = pd.Series(input_segments)
        outputs = pd.Series(output_segments)
        return {
            "dag": self.get_uri(),
            "input": {
                "throughput": total_input / total,
                "max": inputs.max(),
                "min": inputs.min(),
                "stddev": inputs.std(),
                "segments": segments,
                "count": total_input,
                "total": total,
            },
            "output": {
                "throughput": total_output / total,
                "max": outputs.max(),
                "min": outputs.min(),
                "stddev": outputs.std(),
                "segments": segments,
                "count": total_output,
                "total": total,
            },
            "faster": "both" if total_input == total_output else (
                "input" if total_input > total_output else "output"),
            "errors": errors,
        }

    def get_kafka_group(self) -> KafkaGroup:
        return cast(KafkaGroup, self._client.request_json(
            METHOD_GET, "/kafka_group", {
                "dag": self.get_uri(),
            }))

    def set_kafka_group(
            self,
            group_id: Optional[str] = None,
            reset: Optional[str] = None,
            **kwargs: Any) -> KafkaGroup:
        return cast(KafkaGroup, self._client.request_json(
            METHOD_PUT, "/kafka_group", {
                "dag": self.get_uri(),
                "group_id": group_id,
                "reset": reset,
                **kwargs,
            }))

    def delete(self) -> DeleteBlobResponse:
        return cast(DeleteBlobResponse, self._client.request_json(
            METHOD_DELETE, "/blob", {
                "blob_uris": [self.get_uri()],
            },
        ))

    def __hash__(self) -> int:
        return hash(self.get_uri())

    def __eq__(self, other: object) -> bool:
        if not isinstance(other, self.__class__):
            return False
        return self.get_uri() == other.get_uri()

    def __ne__(self, other: object) -> bool:
        return not self.__eq__(other)

    def __str__(self) -> str:
        return self.get_uri()

    def __repr__(self) -> str:
        return f"{self.__class__.__name__}[{self.get_uri()}]"

# *** DagHandle ***


class NodeHandle:
    def __init__(
            self,
            client: XYMEClient,
            dag: DagHandle,
            node_id: str,
            node_name: str,
            kind: str) -> None:
        self._client = client
        self._dag = dag
        self._node_id = node_id
        self._node_name = node_name
        self._type = kind
        self._blobs: Dict[str, BlobHandle] = {}
        self._inputs: Dict[str, Tuple[str, str]] = {}
        self._state: Optional[int] = None
        self._config_error: Optional[str] = None
        self._is_model: Optional[bool] = None

    def as_owner(self) -> BlobOwner:
        return {
            "owner_dag": self.get_dag().get_uri(),
            "owner_node": self.get_id(),
        }

    @staticmethod
    def from_node_info(
            client: XYMEClient,
            dag: DagHandle,
            node_info: NodeInfo,
            prev: Optional['NodeHandle']) -> 'NodeHandle':
        if prev is None:
            res = NodeHandle(
                client,
                dag,
                node_info["id"],
                node_info["name"],
                node_info["type"])
        else:
            if prev.get_dag() != dag:
                raise ValueError(f"{prev.get_dag()} != {dag}")
            res = prev
        res.update_info(node_info)
        return res

    def update_info(self, node_info: NodeInfo) -> None:
        if self.get_id() != node_info["id"]:
            raise ValueError(f"{self._node_id} != {node_info['id']}")
        self._node_name = node_info["name"]
        self._type = node_info["type"]
        self._blobs = {
            key: BlobHandle(self._client, value, is_full=False)
            for (key, value) in node_info["blobs"].items()
        }
        self._inputs = node_info["inputs"]
        self._state = node_info["state"]
        self._config_error = node_info["config_error"]

    def get_dag(self) -> DagHandle:
        return self._dag

    def get_id(self) -> str:
        return self._node_id

    def get_name(self) -> str:
        return self._node_name

    def get_type(self) -> str:
        return self._type

    def get_node_def(self) -> NodeDefInfo:
        return self._client.get_node_defs()[self.get_type()]

    def get_inputs(self) -> Set[str]:
        return set(self._inputs.keys())

    def get_input(self, key: str) -> Tuple['NodeHandle', str]:
        node_id, out_key = self._inputs[key]
        return self.get_dag().get_node(node_id), out_key

    def get_status(self) -> TaskStatus:
        return cast(NodeStatus, self._client.request_json(
            METHOD_GET, "/node_status", {
                "dag": self.get_dag().get_uri(),
                "node": self.get_id(),
            }))["status"]

    def has_config_error(self) -> bool:
        return self._config_error is not None

    def get_config_error(self) -> Optional[str]:
        return self._config_error

    def get_blobs(self) -> List[str]:
        return sorted(self._blobs.keys())

    def get_blob_handles(self) -> Dict[str, 'BlobHandle']:
        return self._blobs

    def get_blob_handle(self, key: str) -> 'BlobHandle':
        return self._blobs[key]

    def set_blob_uri(self, key: str, blob_uri: str) -> str:
        return cast(PutNodeBlob, self._client.request_json(
            METHOD_PUT, "/node_blob", {
                "dag": self.get_dag().get_uri(),
                "node": self.get_id(),
                "blob_key": key,
                "blob_uri": blob_uri,
            }))["new_uri"]

    def get_in_cursor_states(self) -> Dict[str, int]:
        return cast(InCursors, self._client.request_json(
            METHOD_GET, "/node_in_cursors", {
                "dag": self.get_dag().get_uri(),
                "node": self.get_id(),
            }))["cursors"]

    def get_highest_chunk(self) -> int:
        return cast(NodeChunk, self._client.request_json(
            METHOD_GET, "/node_chunk", {
                "dag": self.get_dag().get_uri(),
                "node": self.get_id(),
            }))["chunk"]

    def get_short_status(self, allow_unicode: bool = True) -> str:
        status_map: Dict[TaskStatus, str] = {
            "blocked": "B",
            "waiting": "W",
            "running": "→" if allow_unicode else "R",
            "complete": "✓" if allow_unicode else "C",
            "eos": "X",
            "paused": "P",
            "error": "!",
            "unknown": "?",
            "virtual": "∴" if allow_unicode else "V",
            "queue": "=",
        }
        return status_map[self.get_status()]

    def get_logs(self) -> str:
        with self._client._raw_request_str(
                METHOD_GET, "/node_logs", {
                    "dag": self.get_dag().get_uri(),
                    "node": self.get_id(),
                }) as fin:
            return fin.read()

    def get_timing(self) -> List[Timing]:
        return cast(Timings, self._client.request_json(
            METHOD_GET, "/node_perf", {
                "dag": self.get_dag().get_uri(),
                "node": self.get_id(),
            }))["times"]

    def read_blob(
            self,
            key: str,
            chunk: Optional[int],
            force_refresh: bool) -> 'BlobHandle':
        # FIXME: !!!!!! explicitly repeat on timeout
        dag = self.get_dag()
        res = cast(ReadNode, self._client.request_json(
            METHOD_POST, "/read_node", {
                "dag": dag.get_uri(),
                "node": self.get_id(),
                "key": key,
                "chunk": chunk,
                "is_blocking": True,
                "force_refresh": force_refresh,
            }))
        uri = res["result_uri"]
        if uri is None:
            raise ValueError(f"uri is None: {res}")
        return BlobHandle(self._client, uri, is_full=True)

    def read(
            self,
            key: str,
            chunk: Optional[int],
            force_refresh: bool = False,
            filter_id: bool = True) -> Optional[ByteResponse]:
        content = self.read_blob(key, chunk, force_refresh).get_content()
        if filter_id and isinstance(content, pd.DataFrame):
            content = pd.DataFrame(content[content["row_id"] >= 0])
            content = content.set_index("index", drop=True)
            content.index.name = None
        return content

    def read_all(
            self,
            key: str,
            force_refresh: bool = False,
            filter_id: bool = True) -> Optional[ByteResponse]:
        self.read(
<<<<<<< HEAD
            key, chunk=None, force_refresh=force_refresh, filter_id=filter_id)
=======
            key, chunk=None, force_refresh=force_refresh, filter_id=False)
>>>>>>> b4c4f3a7
        res: List[ByteResponse] = []
        ctype: Optional[str] = None
        while True:
            blob = self.read_blob(key, chunk=len(res), force_refresh=False)
            cur = blob.get_content()
            if cur is None:
                break
            cur_ctype = blob.get_ctype()
            if ctype is None:
                ctype = cur_ctype
            elif ctype != cur_ctype:
                raise ValueError(
                    f"inconsistent return types {ctype} != {cur_ctype}")
            res.append(cur)
        if not res or ctype is None:
            return None
        content = merge_ctype(res, ctype)
        if filter_id and isinstance(content, pd.DataFrame):
            content = pd.DataFrame(content[content["row_id"] >= 0])
            content = content.set_index("index", drop=True)
            content.index.name = None
        return content

    def clear(self) -> NodeState:
        return cast(NodeState, self._client.request_json(
            METHOD_PUT, "/node_state", {
                "dag": self.get_dag().get_uri(),
                "node": self.get_id(),
                "action": "reset",
            }))

    def requeue(self) -> NodeState:
        return cast(NodeState, self._client.request_json(
            METHOD_PUT, "/node_state", {
                "dag": self.get_dag().get_uri(),
                "node": self.get_id(),
                "action": "requeue",
            }))

    def fix_error(self) -> NodeState:
        return cast(NodeState, self._client.request_json(
            METHOD_PUT, "/node_state", {
                "dag": self.get_dag().get_uri(),
                "node": self.get_id(),
                "action": "fix_error",
            }))

    def get_blob_uri(
            self, blob_key: str, blob_type: str) -> Tuple[str, BlobOwner]:
        res = cast(BlobURIResponse, self._client.request_json(
            METHOD_GET, "/blob_uri", {
                "dag": self.get_dag().get_uri(),
                "node": self.get_id(),
                "key": blob_key,
                "type": blob_type,
            }))
        return res["uri"], res["owner"]

    def get_csv_blob(self, key: str = "orig") -> 'CSVBlobHandle':
        uri, owner = self.get_blob_uri(key, "csv")
        blob = CSVBlobHandle(self._client, uri, is_full=False)
        blob.set_local_owner(owner)
        return blob

    def get_json_blob(self, key: str = "jsons_in") -> 'JSONBlobHandle':
        uri, owner = self.get_blob_uri(key, "json")
        blob = JSONBlobHandle(self._client, uri, is_full=False)
        blob.set_local_owner(owner)
        return blob

    def get_custom_code_blob(
            self, key: str = "custom_code") -> 'CustomCodeBlobHandle':
        uri, owner = self.get_blob_uri(key, "custom_code")
        blob = CustomCodeBlobHandle(self._client, uri, is_full=False)
        blob.set_local_owner(owner)
        return blob

    def check_custom_code_node(self) -> None:
        if not self.get_type() in CUSTOM_NODE_TYPES:
            raise ValueError(f"{self} is not a custom code node.")

    def set_custom_imports(
            self, modules: List[List[str]]) -> NodeCustomImports:
        self.check_custom_code_node()
        return cast(NodeCustomImports, self._client.request_json(
            METHOD_PUT, "/custom_imports", {
                "dag": self.get_dag().get_uri(),
                "node": self.get_id(),
                "modules": modules,
            }))

    def get_custom_imports(self) -> NodeCustomImports:
        self.check_custom_code_node()
        return cast(NodeCustomImports, self._client.request_json(
            METHOD_GET, "/custom_imports", {
                "dag": self.get_dag().get_uri(),
                "node": self.get_id(),
            }))

    def set_es_query(self, query: Dict[str, Any]) -> ESQueryResponse:
        if self.get_type() != "es_reader":
            raise ValueError(f"{self} is not an ES reader node")

        return cast(ESQueryResponse, self._client.request_json(
            METHOD_POST, "/es_query", {
                "dag": self.get_dag().get_uri(),
                "blob": self.get_blob_handle("es").get_uri(),
                "es_query": query,
            },
        ))

    def get_es_query(self) -> ESQueryResponse:
        if self.get_type() != "es_reader":
            raise ValueError(f"{self} is not an ES reader node")

        return cast(ESQueryResponse, self._client.request_json(
            METHOD_GET, "/es_query", {
                "dag": self.get_dag().get_uri(),
                "blob": self.get_blob_handle("es").get_uri(),
            },
        ))

    def get_user_columns(self, key: str) -> NodeUserColumnsResponse:
        return cast(NodeUserColumnsResponse, self._client.request_json(
            METHOD_GET, "/user_columns", {
                "dag": self.get_dag().get_uri(),
                "node": self.get_id(),
                "key": key,
            }))

    def get_input_example(self) -> Dict[str, Optional[ByteResponse]]:
        res = {}
        for key in self.get_inputs():
            input_node, out_key = self.get_input(key)
            df = input_node.read(out_key, 0)
            if df is not None and isinstance(df, pd.DataFrame):
                user_columns = \
                    input_node.get_user_columns(out_key)["user_columns"]
                rmap = {col: col.replace("user_", "") for col in user_columns}
                df = df.loc[:, user_columns].rename(columns=rmap)
            res[key] = df
        return res

    def get_def(self) -> NodeDef:
        return cast(NodeDef, self._client.request_json(
            METHOD_GET, "/node_def", {
                "dag": self.get_dag().get_uri(),
                "node": self.get_id(),
            }))

    # ModelLike Nodes only

    def is_model(self) -> bool:
        if self._is_model is None:
            self._is_model = cast(NodeTypeResponse, self._client.request_json(
                METHOD_GET, "/node_type", {
                    "dag": self.get_dag().get_uri(),
                    "node": self.get_id(),
                }))["is_model"]

        return self._is_model

    def ensure_is_model(self) -> None:
        if not self.is_model():
            raise ValueError(f"{self} is not a model node.")

    def setup_model(self, obj: Dict[str, Any]) -> ModelInfo:
        self.ensure_is_model()
        return cast(ModelInfo, self._client.request_json(
            METHOD_PUT, "/model_setup", {
                "dag": self.get_dag().get_uri(),
                "node": self.get_id(),
                "config": obj,
            }))

    def get_model_params(self) -> ModelParamsResponse:
        self.ensure_is_model()
        return cast(ModelParamsResponse, self._client.request_json(
            METHOD_GET, "/model_params", {
                "dag": self.get_dag().get_uri(),
                "node": self.get_id(),
            }))

    def __hash__(self) -> int:
        return hash((self.get_dag(), self.get_id()))

    def __eq__(self, other: object) -> bool:
        if not isinstance(other, self.__class__):
            return False
        if self.get_dag() != other.get_dag():
            return False
        return self.get_id() == other.get_id()

    def __ne__(self, other: object) -> bool:
        return not self.__eq__(other)

    def __str__(self) -> str:
        return self.get_id()

    def __repr__(self) -> str:
        return f"{self.__class__.__name__}[{self.get_id()}]"

# *** NodeHandle ***


EMPTY_BLOB_PREFIX = "null://"


class BlobHandle:
    def __init__(
            self,
            client: XYMEClient,
            uri: str,
            is_full: bool) -> None:
        self._client = client
        self._uri = uri
        self._is_full = is_full
        self._ctype: Optional[str] = None
        self._tmp_uri: Optional[str] = None
        self._owner: Optional[BlobOwner] = None
        self._info: Optional[Dict[str, Any]] = None
        self._parent: Optional[BlobHandle] = None

    def is_full(self) -> bool:
        return self._is_full

    def is_empty(self) -> bool:
        return self._uri.startswith(EMPTY_BLOB_PREFIX)

    def get_uri(self) -> str:
        return self._uri

    def get_path(self, *path: str) -> 'BlobHandle':
        if self.is_full():
            raise ValueError(f"URI must not be full: {self}")
        return BlobHandle(
            self._client, f"{self._uri}/{'/'.join(path)}", is_full=True)

    def get_parent(self) -> 'BlobHandle':
        if self._parent is None:
            uri = urlparse(self._uri)
            path = PurePath(*PosixPath(uri.path).parts[:3])
            new_uri = urlunparse(
                (uri.scheme, uri.netloc, path.as_posix(), None, None, None))
            res = BlobHandle(self._client, new_uri, is_full=False)
            self._parent = res
        return self._parent

    def get_ctype(self) -> Optional[str]:
        return self._ctype

    def clear_info_cache(self) -> None:
        self._info = None

    def get_info(self) -> Dict[str, Any]:
        if self.is_full():
            raise ValueError(f"URI must not be full: {self}")
        if self._info is None:
            info = self.get_path("info.json").get_content()
            assert info is not None
            self._info = cast(Dict[str, Any], info)
        return self._info

    def get_content(self) -> Optional[ByteResponse]:
        if not self.is_full():
            raise ValueError(f"URI must be full: {self}")
        if self.is_empty():
            return None
        sleep_time = 0.1
        sleep_mul = 1.1
        sleep_max = 5.0
        total_time = 60.0
        start_time = time.monotonic()
        while True:
            try:
                fin, ctype = self._client.request_bytes(
                    METHOD_POST, "/uri", {
                        "uri": self.get_uri(),
                    })
                self._ctype = ctype
                return interpret_ctype(fin, ctype)
            except HTTPError as e:
                if e.response.status_code != 404:
                    raise e
                if time.monotonic() - start_time >= total_time:
                    raise e
                time.sleep(sleep_time)
                sleep_time = min(sleep_time * sleep_mul, sleep_max)

    def list_files(self) -> List['BlobHandle']:
        if self.is_full():
            raise ValueError(f"URI must not be full: {self}")
        resp = cast(BlobFilesResponse, self._client.request_json(
            METHOD_GET, "/blob_files", {
                "blob": self.get_uri(),
            }))
        return [
            BlobHandle(self._client, blob_uri, is_full=True)
            for blob_uri in resp["files"]
        ]

    def as_str(self) -> str:
        return f"{self.get_uri()}"

    def set_owner(self, owner: NodeHandle) -> BlobOwner:
        if self.is_full():
            raise ValueError(f"URI must not be full: {self}")
        return cast(BlobOwner, self._client.request_json(
            METHOD_PUT, "/blob_owner", {
                "blob": self.get_uri(),
                "owner_dag": owner.get_dag().get_uri(),
                "owner_node": owner.get_id(),
            }))

    def get_owner(self) -> BlobOwner:
        if self._owner is None:
            self._owner = self._client.get_blob_owner(self.get_uri())
        return self._owner

    def set_local_owner(self, owner: BlobOwner) -> None:
        self._owner = owner

    def get_owner_dag(self) -> Optional[str]:
        owner = self.get_owner()
        return owner["owner_dag"]

    def get_owner_node(self) -> str:
        owner = self.get_owner()
        return owner["owner_node"]

    def copy_to(
            self,
            to_uri: str,
            new_owner: Optional[NodeHandle] = None,
            external_owner: bool = False) -> 'BlobHandle':
        if self.is_full():
            raise ValueError(f"URI must not be full: {self}")

        owner_dag = \
            None if new_owner is None else new_owner.get_dag().get_uri()
        owner_node = None if new_owner is None else new_owner.get_id()
        res = cast(CopyBlob, self._client.request_json(
            METHOD_POST, "/copy_blob", {
                "from_uri": self.get_uri(),
                "owner_dag": owner_dag,
                "owner_node": owner_node,
                "external_owner": external_owner,
                "to_uri": to_uri,
            }))
        return BlobHandle(self._client, res["new_uri"], is_full=False)

    def download_zip(self, to_path: Optional[str]) -> Optional[io.BytesIO]:
        if self.is_full():
            raise ValueError(f"URI must not be full: {self}")
        cur_res, _ = self._client.request_bytes(
            METHOD_GET, "/download_zip", {
                "blob": self.get_uri(),
            })
        if to_path is None:
            return io.BytesIO(cur_res.read())
        with open(to_path, "wb") as file_download:
            file_download.write(cur_res.read())
        return None

    def _perform_upload_action(
            self,
            action: str,
            additional: Dict[str, Union[str, int]],
            fobj: Optional[IO[bytes]]) -> UploadFilesResponse:
        args: Dict[str, Union[str, int]] = {
            "action": action,
        }
        args.update(additional)
        if fobj is not None:
            method = METHOD_FILE
            files: Optional[Dict[str, IO[bytes]]] = {
                "file": fobj,
            }
        else:
            method = METHOD_POST
            files = None
        if action == "clear":
            self._tmp_uri = None
        return cast(UploadFilesResponse, self._client.request_json(
            method, "/upload_file", args, files=files))

    def _start_upload(self, size: int, hash_str: str, ext: str) -> str:
        res = self._perform_upload_action(
            "start",
            {
                "target": self.get_uri(),
                "hash": hash_str,
                "size": size,
                "ext": ext,
            },
            fobj=None)
        assert res["uri"] is not None
        return res["uri"]

    def _append_upload(self, uri: str, fobj: IO[bytes]) -> int:
        res = self._perform_upload_action("append", {"uri": uri}, fobj=fobj)
        return res["pos"]

    def _finish_upload_zip(self) -> List[str]:
        uri = self._tmp_uri
        if uri is None:
            raise ValueError("tmp_uri is None")
        res = cast(UploadFilesResponse, self._client.request_json(
            METHOD_POST, "/finish_zip", {"uri": uri}))
        return res["files"]

    def _finish_upload_sklike(
            self,
            xcols: List[str],
            is_clf: bool,
            model_name: str,
            maybe_classes: Optional[List[str]],
            maybe_range: Tuple[Optional[float], Optional[float]],
            full_init: bool) -> UploadFilesResponse:
        uri = self._tmp_uri
        if uri is None:
            raise ValueError("tmp_uri is None")
        return cast(UploadFilesResponse, self._client.request_json(
            METHOD_POST, "/finish_sklike", {
                "classes": maybe_classes,
                "full_init": full_init,
                "is_clf": is_clf,
                "model_uri": self.get_uri(),
                "model_name": model_name,
                "output_range": maybe_range,
                "owner_dag": self.get_owner_dag(),
                "owner_node": self.get_owner_node(),
                "tmp_uri": uri,
                "xcols": xcols,
            }))

    def _clear_upload(self) -> None:
        uri = self._tmp_uri
        if uri is None:
            raise ValueError("tmp_uri is None")
        self._perform_upload_action("clear", {"uri": uri}, fobj=None)

    def _upload_file(
            self,
            file_content: IO[bytes],
            ext: str,
            progress_bar: Optional[IO[Any]] = sys.stdout) -> None:
        init_pos = file_content.seek(0, io.SEEK_CUR)
        file_hash = get_file_hash(file_content)
        total_size = file_content.seek(0, io.SEEK_END) - init_pos
        file_content.seek(init_pos, io.SEEK_SET)
        if progress_bar is not None:
            progress_bar.write("Uploading file:\n")
        print_progress = get_progress_bar(out=progress_bar)
        tmp_uri = self._start_upload(total_size, file_hash, ext)
        self._tmp_uri = tmp_uri
        cur_size = 0
        while True:
            print_progress(cur_size / total_size, False)
            buff = file_content.read(get_file_upload_chunk_size())
            if not buff:
                break
            new_size = self._append_upload(tmp_uri, BytesIO(buff))
            if new_size - cur_size != len(buff):
                raise ValueError(
                    f"incomplete chunk upload n:{new_size} "
                    f"o:{cur_size} b:{len(buff)}")
            cur_size = new_size
        print_progress(cur_size / total_size, True)

    def upload_zip(self, source: Union[str, io.BytesIO]) -> List['BlobHandle']:
        files: List[str] = []
        try:
            if isinstance(source, str) or not hasattr(source, "read"):
                with open(f"{source}", "rb") as fin:
                    self._upload_file(fin, ext="zip")
            else:
                self._upload_file(source, ext="zip")
            files = self._finish_upload_zip()
        finally:
            self._clear_upload()
        return [
            BlobHandle(self._client, blob_uri, is_full=True)
            for blob_uri in files
        ]

    def upload_sklike_model_file(
            self,
            model_obj: IO[bytes],
            xcols: List[str],
            is_clf: bool,
            model_name: str,
            maybe_classes: Optional[List[str]] = None,
            maybe_range: Optional[
                Tuple[Optional[float], Optional[float]]] = None,
            full_init: bool = True) -> UploadFilesResponse:
        try:
            self._upload_file(model_obj, ext="pkl")
            output_range = (None, None) if maybe_range is None else maybe_range
            return self._finish_upload_sklike(
                model_name=model_name,
                maybe_classes=maybe_classes,
                maybe_range=output_range,
                xcols=xcols,
                is_clf=is_clf,
                full_init=full_init)
        finally:
            self._clear_upload()

    def upload_sklike_model(
            self,
            model: Any,
            xcols: List[str],
            is_clf: bool,
            maybe_classes: Optional[List[str]] = None,
            maybe_range: Optional[
                Tuple[Optional[float], Optional[float]]] = None,
            full_init: bool = True) -> UploadFilesResponse:
        try:
            model_name = type(model).__name__
        except Exception as e:
            raise ValueError(f"can not infer model name {model}") from e
        try:
            if is_clf and maybe_classes is None:
                maybe_classes = model.classes_
        except Exception as e:
            raise ValueError(f"can not infer classes from {model}") from e
        dump = pickle.dumps(model, pickle.HIGHEST_PROTOCOL)
        with io.BytesIO(dump) as buffer:
            return self.upload_sklike_model_file(
                buffer,
                xcols,
                is_clf,
                model_name,
                maybe_classes,
                maybe_range,
                full_init)

    def convert_model(self, reload: bool = True) -> ModelReleaseResponse:
        return cast(ModelReleaseResponse, self._client.request_json(
            METHOD_POST, "/convert_model", {
                "blob": self.get_uri(),
                "reload": reload,
            }))

    def delete(self) -> DeleteBlobResponse:
        return cast(DeleteBlobResponse, self._client.request_json(
            METHOD_DELETE, "/blob", {
                "blob_uris": [self.get_uri()],
            },
        ))

    def get_model_release(self) -> ModelReleaseResponse:
        return cast(ModelReleaseResponse, self._client.request_json(
            METHOD_GET, "/model_release", {
                "blob": self.get_uri(),
            }))

    def __hash__(self) -> int:
        return hash(self.as_str())

    def __eq__(self, other: object) -> bool:
        if not isinstance(other, self.__class__):
            return False
        return self.as_str() == other.as_str()

    def __ne__(self, other: object) -> bool:
        return not self.__eq__(other)

    def __str__(self) -> str:
        return self.as_str()

    def __repr__(self) -> str:
        return f"{self.__class__.__name__}[{self.as_str()}]"

# *** BlobHandle ***


class CSVBlobHandle(BlobHandle):
    def finish_csv_upload(
            self, filename: Optional[str] = None) -> UploadFilesResponse:
        tmp_uri = self._tmp_uri
        if tmp_uri is None:
            raise ValueError("tmp_uri is None")
        args: Dict[str, Optional[Union[str, int]]] = {
            "tmp_uri": tmp_uri,
            "csv_uri": self.get_uri(),
            "owner_dag": self.get_owner_dag(),
            "owner_node": self.get_owner_node(),
            "filename": filename,
        }
        return cast(UploadFilesResponse, self._client.request_json(
            METHOD_POST, "/finish_csv", args))

    def add_from_file(
            self,
            filename: str,
            progress_bar: Optional[IO[Any]] = sys.stdout,
            ) -> Optional[UploadFilesResponse]:
        fname = filename
        if filename.endswith(INPUT_ZIP_EXT):
            fname = filename[:-len(INPUT_ZIP_EXT)]
        ext_pos = fname.rfind(".")
        if ext_pos >= 0:
            ext = filename[ext_pos + 1:]  # full filename
        else:
            raise ValueError("could not determine extension")
        try:
            with open(filename, "rb") as fbuff:
                self._upload_file(
                    fbuff,
                    ext=ext,
                    progress_bar=progress_bar)
            return self.finish_csv_upload(filename)
        finally:
            self._clear_upload()

    def add_from_df(
            self,
            df: pd.DataFrame,
            progress_bar: Optional[IO[Any]] = sys.stdout,
            ) -> Optional[UploadFilesResponse]:
        io_in = None
        try:
            io_in = df_to_csv_bytes(df)
            self._upload_file(
                io_in,
                ext="csv",
                progress_bar=progress_bar)
            return self.finish_csv_upload()
        finally:
            if io_in is not None:
                io_in.close()
            self._clear_upload()

    def add_from_content(
            self,
            content: Union[bytes, str, pd.DataFrame],
            progress_bar: Optional[IO[Any]] = sys.stdout,
            ) -> Optional[UploadFilesResponse]:
        io_in = None
        try:
            io_in = content_to_csv_bytes(content)
            self._upload_file(
                io_in,
                ext="csv",
                progress_bar=progress_bar)
            return self.finish_csv_upload()
        finally:
            if io_in is not None:
                io_in.close()
            self._clear_upload()

# *** CSVBlobHandle ***


class JSONBlobHandle(BlobHandle):
    def __init__(
            self,
            client: XYMEClient,
            uri: str,
            is_full: bool) -> None:
        super().__init__(client, uri, is_full)
        self._count: Optional[int] = None

    def get_count(self) -> Optional[int]:
        return self._count

    def append_jsons(
            self,
            jsons: List[Any],
            requeue_on_finish: Optional[NodeHandle] = None,
            ) -> None:
        obj = {
            "blob": self.get_uri(),
            "jsons": jsons,
        }
        if requeue_on_finish is not None:
            obj["dag"] = requeue_on_finish.get_dag().get_uri()
            obj["node"] = requeue_on_finish.get_id()
        res = cast(JSONBlobAppendResponse, self._client.request_json(
            METHOD_PUT, "/json_append", obj))
        self._count = res["count"]

# *** JSONBlobHandle ***


class CustomCodeBlobHandle(BlobHandle):
    def set_custom_imports(
            self, modules: List[List[str]]) -> NodeCustomImports:
        return cast(NodeCustomImports, self._client.request_json(
            METHOD_PUT, "/custom_imports", {
                "dag": self.get_owner_dag(),
                "node": self.get_owner_node(),
                "modules": modules,
            }))

    def get_custom_imports(self) -> NodeCustomImports:
        return cast(NodeCustomImports, self._client.request_json(
            METHOD_GET, "/custom_imports", {
                "dag": self.get_owner_dag(),
                "node": self.get_owner_node(),
            }))

    def set_custom_code(self, func: FUNC) -> NodeCustomCode:
        from RestrictedPython import compile_restricted

        def fn_as_str(fun: FUNC) -> str:
            body = textwrap.dedent(inspect.getsource(fun))
            res = body + textwrap.dedent(f"""
            result = {fun.__name__}(*data, **kwargs)
            if result is None:
                raise ValueError("{fun.__name__} must return a value")
            """)
            compile_restricted(res, "inline", "exec")
            return res

        raw_code = fn_as_str(func)
        return cast(NodeCustomCode, self._client.request_json(
            METHOD_PUT, "/custom_code", {
                "dag": self.get_owner_dag(),
                "node": self.get_owner_node(),
                "code": raw_code,
            }))

    def get_custom_code(self) -> NodeCustomCode:
        return cast(NodeCustomCode, self._client.request_json(
            METHOD_GET, "/custom_code", {
                "dag": self.get_owner_dag(),
                "node": self.get_owner_node(),
            }))

# *** CustomCodeBlobHandle ***


class ComputationHandle:
    def __init__(
            self,
            dag: DagHandle,
            value_id: str,
            get_dyn_error: Callable[[], Optional[str]],
            set_dyn_error: Callable[[str], None]) -> None:
        self._dag = dag
        self._value_id = value_id
        self._value: Optional[ByteResponse] = None
        self._get_dyn_error = get_dyn_error
        self._set_dyn_error = set_dyn_error

    def has_fetched(self) -> bool:
        return self._value is not None

    def get(self) -> ByteResponse:
        try:
            if self._value is None:
                self._value = self._dag.get_dynamic_result(self._value_id)
            return self._value
        except ServerSideError as e:
            if self._get_dyn_error() is None:
                self._set_dyn_error(str(e))
            raise e
        except KeyError as e:
            maybe_error = self._get_dyn_error()
            if maybe_error is not None:
                raise ServerSideError(maybe_error) from e
            raise e

    def get_id(self) -> str:
        return self._value_id

    def __str__(self) -> str:
        value = self._value
        if value is None:
            return f"value_id={self._value_id}"
        return f"value({type(value)})={value}"

    def __repr__(self) -> str:
        return f"{self.__class__.__name__}[{self.__str__()}]"

    def __hash__(self) -> int:
        return hash(self.get_id())

    def __eq__(self, other: object) -> bool:
        if not isinstance(other, self.__class__):
            return False
        return self.get_id() == other.get_id()

    def __ne__(self, other: object) -> bool:
        return not self.__eq__(other)

# *** ComputationHandle ***


def create_xyme_client(
        url: str,
        token: Optional[str] = None,
        namespace: str = DEFAULT_NAMESPACE) -> XYMEClient:
    try:
        return XYMEClient(url, token, namespace)
    except LegacyVersion as lve:
        api_version = lve.get_api_version()
        if api_version == 3:
            from accern_xyme.v3.accern_xyme import create_xyme_client_v3

            return create_xyme_client_v3(url, token)  # type: ignore
        raise lve<|MERGE_RESOLUTION|>--- conflicted
+++ resolved
@@ -1940,11 +1940,7 @@
             force_refresh: bool = False,
             filter_id: bool = True) -> Optional[ByteResponse]:
         self.read(
-<<<<<<< HEAD
-            key, chunk=None, force_refresh=force_refresh, filter_id=filter_id)
-=======
             key, chunk=None, force_refresh=force_refresh, filter_id=False)
->>>>>>> b4c4f3a7
         res: List[ByteResponse] = []
         ctype: Optional[str] = None
         while True:
