import itertools
import math
import shutil
import tempfile
from typing import (
    Any,
    Callable,
    cast,
    Dict,
    IO,
    Iterable,
    Iterator,
    List,
    Optional,
    overload,
    Set,
    TextIO,
    Tuple,
    TYPE_CHECKING,
    Union,
)
import io
import os
import pickle
import sys
import json
import time
import weakref
import inspect
import textwrap
import threading
import contextlib
from io import BytesIO, StringIO
from urllib.parse import urlparse, urlunparse
from pathlib import PosixPath, PurePath
from graphviz.backend import ExecutableNotFound
import pandas as pd
import requests
from requests import Response
from requests.exceptions import HTTPError, RequestException
from typing_extensions import Literal
import quick_server

from .util import (
    async_compute,
    ByteResponse,
    compute_parallel,
    content_to_csv_bytes,
    df_to_csv_bytes,
    get_age,
    get_file_hash,
    get_file_upload_chunk_size,
    get_max_retry,
    get_progress_bar,
    get_retry_sleep,
    has_graph_easy,
    interpret_ctype,
    is_jupyter,
    maybe_json_loads,
    merge_ctype,
    safe_opt_num,
    ServerSideError,
    to_bool,
)
from .types import (
    AllowedCustomImports,
    BaseDagDef,
    BlobDetails,
    BlobFilesResponse,
    BlobInit,
    BlobOwner,
    BlobTypeResponse,
    BlobURIResponse,
    CacheStats,
    CopyBlob,
    DagCreate,
    DagDef,
    DagDupResponse,
    DagInfo,
    DagInit,
    DagList,
    DagPrettyNode,
    DagReload,
    DagStatus,
    DeleteBlobResponse,
    DynamicResults,
    DynamicStatusResponse,
    ESQueryResponse,
    FileMap,
    FlushAllQueuesResponse,
    InCursors,
    InstanceStatus,
    JSONBlobAppendResponse,
    KafkaGroup,
    KafkaMessage,
    KafkaOffsets,
    KafkaThroughput,
    KafkaTopicNames,
    KafkaTopics,
    KnownBlobs,
    MinimalQueueStatsResponse,
    ModelInfo,
    ModelParamsResponse,
    ModelReleaseResponse,
    ModelVersionResponse,
    NamespaceList,
    NamespaceUpdateSettings,
    NodeChunk,
    NodeCustomCode,
    NodeCustomImports,
    NodeDef,
    NodeDefInfo,
    NodeInfo,
    NodeState,
    NodeStatus,
    NodeTiming,
    NodeTypeResponse,
    NodeTypes,
    NodeUserColumnsResponse,
    PrettyResponse,
    PutNodeBlob,
    QueueMode,
    QueueStatsResponse,
    QueueStatus,
    ReadNode,
    S3Config,
    SetNamedSecret,
    SettingsObj,
    TaskStatus,
    Timing,
    TimingResult,
    Timings,
    TritonModelsResponse,
    URIPrefix,
    UploadFilesResponse,
    UUIDResponse,
    VersionResponse,
    WorkerScale,
)

if TYPE_CHECKING:
    WVD = weakref.WeakValueDictionary[str, 'DagHandle']
else:
    WVD = weakref.WeakValueDictionary


API_VERSION = 5
MIN_API_VERSION = 4
DEFAULT_URL = "http://localhost:8080"
DEFAULT_NAMESPACE = "default"


METHOD_DELETE = "DELETE"
METHOD_FILE = "FILE"
METHOD_GET = "GET"
METHOD_LONGPOST = "LONGPOST"
METHOD_POST = "POST"
METHOD_PUT = "PUT"

PREFIX = "/xyme"

INPUT_CSV_EXT = ".csv"
INPUT_TSV_EXT = ".tsv"
INPUT_ZIP_EXT = ".zip"
INPUT_EXT = [INPUT_ZIP_EXT, INPUT_CSV_EXT, INPUT_TSV_EXT]


FUNC = Callable[..., Any]
CUSTOM_NODE_TYPES = {
    "custom_data",
    "custom_json",
    "custom_json_to_data",
    "custom_json_join_data",
}
NO_RETRY: List[str] = []  # [METHOD_POST, METHOD_FILE]


class AccessDenied(Exception):
    pass

# *** AccessDenied ***


class LegacyVersion(Exception):
    def __init__(self, api_version: int) -> None:
        super().__init__(f"expected {API_VERSION} got {api_version}")
        self._api_version = api_version

    def get_api_version(self) -> int:
        return self._api_version

# *** LegacyVersion ***


class XYMEClient:
    def __init__(
            self,
            url: str,
            token: Optional[str],
            namespace: str) -> None:
        self._url = url.rstrip("/")
        if token is None:
            token = os.environ.get("XYME_SERVER_TOKEN")
        self._token = token
        self._namespace = namespace
        self._last_action = time.monotonic()
        self._auto_refresh = True
        self._dag_cache: WVD = weakref.WeakValueDictionary()
        self._node_defs: Optional[Dict[str, NodeDefInfo]] = None

        def get_version() -> Tuple[int, int]:
            server_version = self.get_server_version()
            try:
                return (
                    int(server_version["api_version"]),
                    int(server_version.get("api_version_minor", 0)),
                )
            except (ValueError, KeyError) as e:
                raise LegacyVersion(1) from e

        api_version, api_version_minor = get_version()
        if api_version < MIN_API_VERSION:
            raise LegacyVersion(api_version)
        self._api_version = api_version
        self._api_version_minor = api_version_minor

    def get_api_version(self) -> int:
        return self._api_version

    def get_api_version_minor(self) -> int:
        return self._api_version_minor

    def has_version(self, major: int, minor: int) -> bool:
        if self._api_version > major:
            return True
        return self._api_version == major and self._api_version_minor >= minor

    def set_auto_refresh(self, is_auto_refresh: bool) -> None:
        self._auto_refresh = is_auto_refresh

    def is_auto_refresh(self) -> bool:
        return self._auto_refresh

    def refresh(self) -> None:
        self._node_defs = None

    def _maybe_refresh(self) -> None:
        if self.is_auto_refresh():
            self.refresh()

    # FIXME: Do we still need this?
    @contextlib.contextmanager
    def bulk_operation(self) -> Iterator[bool]:
        old_refresh = self.is_auto_refresh()
        try:
            self.set_auto_refresh(False)
            yield old_refresh
        finally:
            self.set_auto_refresh(old_refresh)

    def _raw_request_bytes(
            self,
            method: str,
            path: str,
            args: Dict[str, Any],
            files: Optional[Dict[str, BytesIO]] = None,
            add_prefix: bool = True,
            add_namespace: bool = True,
            api_version: Optional[int] = None) -> Tuple[BytesIO, str]:
        file_resets = {}
        can_reset = True
        if files is not None:
            for (fname, fbuff) in files.items():
                if hasattr(fbuff, "seek"):
                    file_resets[fname] = fbuff.seek(0, io.SEEK_CUR)
                else:
                    can_reset = False

        def reset_files() -> bool:
            if files is None:
                return True
            if not can_reset:
                return False
            for (fname, pos) in file_resets.items():
                files[fname].seek(pos, io.SEEK_SET)
            return True

        retry = 0
        max_retry = get_max_retry()
        while True:
            try:
                try:
                    return self._fallible_raw_request_bytes(
                        method,
                        path,
                        args,
                        files,
                        add_prefix,
                        add_namespace,
                        api_version)
                except HTTPError as e:
                    if e.response.status_code in (403, 404, 500):
                        retry = max_retry
                    raise e
            except RequestException:
                if retry >= max_retry:
                    raise
                if not reset_files():
                    raise
                if method in NO_RETRY:
                    raise
                time.sleep(get_retry_sleep())
            retry += 1

    def _raw_request_str(
            self,
            method: str,
            path: str,
            args: Dict[str, Any],
            add_prefix: bool = True,
            add_namespace: bool = True,
            api_version: Optional[int] = None) -> TextIO:
        retry = 0
        max_retry = get_max_retry()
        while True:
            try:
                try:
                    return self._fallible_raw_request_str(
                        method,
                        path,
                        args,
                        add_prefix,
                        add_namespace,
                        api_version)
                except HTTPError as e:
                    if e.response.status_code in (403, 404, 500):
                        retry = max_retry
                    raise e
            except RequestException:
                if method in NO_RETRY:
                    raise
                if retry >= max_retry:
                    raise
                time.sleep(get_retry_sleep())
            retry += 1

    def _raw_request_json(
            self,
            method: str,
            path: str,
            args: Dict[str, Any],
            add_prefix: bool = True,
            add_namespace: bool = True,
            files: Optional[Dict[str, IO[bytes]]] = None,
            api_version: Optional[int] = None) -> Dict[str, Any]:
        file_resets = {}
        can_reset = True
        if files is not None:
            for (fname, fbuff) in files.items():
                if hasattr(fbuff, "seek"):
                    file_resets[fname] = fbuff.seek(0, io.SEEK_CUR)
                else:
                    can_reset = False

        def reset_files() -> bool:
            if files is None:
                return True
            if not can_reset:
                return False
            for (fname, pos) in file_resets.items():
                files[fname].seek(pos, io.SEEK_SET)
            return True

        retry = 0
        max_retry = get_max_retry()
        while True:
            try:
                try:
                    return self._fallible_raw_request_json(
                        method,
                        path,
                        args,
                        add_prefix,
                        add_namespace,
                        files,
                        api_version)
                except HTTPError as e:
                    if e.response.status_code in (403, 404, 500):
                        retry = max_retry
                    raise e
            except RequestException:
                if retry >= max_retry:
                    raise
                if not reset_files():
                    raise
                if method in NO_RETRY:
                    raise
                time.sleep(get_retry_sleep())
            retry += 1

    def _fallible_raw_request_bytes(
            self,
            method: str,
            path: str,
            args: Dict[str, Any],
            files: Optional[Dict[str, BytesIO]],
            add_prefix: bool,
            add_namespace: bool,
            api_version: Optional[int]) -> Tuple[BytesIO, str]:
        prefix = ""
        if add_prefix:
            if api_version is None:
                api_version = self._api_version
            prefix = f"{PREFIX}/v{api_version}"
        url = f"{self._url}{prefix}{path}"
        headers = {
            "authorization": self._token,
        }
        if add_namespace:
            args["namespace"] = self._namespace

        def check_error(req: Response) -> None:
            if req.status_code == 403:
                raise AccessDenied(req.text)
            req.raise_for_status()
            # NOTE: no content type check -- will be handled by interpret_ctype

        if method == METHOD_GET:
            req = requests.get(url, params=args, headers=headers)
            check_error(req)
            return BytesIO(req.content), req.headers["content-type"]
        if method == METHOD_POST:
            req = requests.post(url, json=args, headers=headers)
            check_error(req)
            return BytesIO(req.content), req.headers["content-type"]
        if method == METHOD_FILE:
            if files is None:
                raise ValueError(f"file method must have files: {files}")
            req = requests.post(
                url,
                data=args,
                files={
                    key: (
                        getattr(value, "name", key),
                        value,
                        "application/octet-stream",
                    ) for (key, value) in files.items()
                },
                headers=headers)
            check_error(req)
            return BytesIO(req.content), req.headers["content-type"]
        raise ValueError(f"unknown method {method}")

    def _fallible_raw_request_str(
            self,
            method: str,
            path: str,
            args: Dict[str, Any],
            add_prefix: bool,
            add_namespace: bool,
            api_version: Optional[int]) -> TextIO:
        prefix = ""
        if add_prefix:
            if api_version is None:
                api_version = self._api_version
            prefix = f"{PREFIX}/v{api_version}"
        url = f"{self._url}{prefix}{path}"
        headers = {
            "authorization": self._token,
        }
        if add_namespace:
            args["namespace"] = self._namespace

        def check_error(req: Response) -> None:
            if req.status_code == 403:
                raise AccessDenied(req.text)
            req.raise_for_status()
            if req.headers["content-type"] == "application/problem+json":
                raise ServerSideError(json.loads(req.text)["errMessage"])

        if method == METHOD_GET:
            req = requests.get(url, params=args, headers=headers)
            check_error(req)
            return StringIO(req.text)
        if method == METHOD_POST:
            req = requests.post(url, json=args, headers=headers)
            check_error(req)
            return StringIO(req.text)
        raise ValueError(f"unknown method {method}")

    def _fallible_raw_request_json(
            self,
            method: str,
            path: str,
            args: Dict[str, Any],
            add_prefix: bool,
            add_namespace: bool,
            files: Optional[Dict[str, IO[bytes]]],
            api_version: Optional[int]) -> Dict[str, Any]:
        prefix = ""
        if add_prefix:
            if api_version is None:
                api_version = self._api_version
            prefix = f"{PREFIX}/v{api_version}"
        url = f"{self._url}{prefix}{path}"
        headers = {
            "authorization": self._token,
        }
        if add_namespace:
            args["namespace"] = self._namespace
        if method != METHOD_FILE and files is not None:
            raise ValueError(
                f"files are only allow for post (got {method}): {files}")
        req = None

        def check_error(req: Response) -> None:
            if req.status_code == 403:
                raise AccessDenied(req.text)
            req.raise_for_status()
            if req.headers["content-type"] == "application/problem+json":
                raise ServerSideError(json.loads(req.text)["errMessage"])

        try:
            if method == METHOD_GET:
                req = requests.get(url, params=args, headers=headers)
                check_error(req)
                return json.loads(req.text)
            if method == METHOD_FILE:
                if files is None:
                    raise ValueError(f"file method must have files: {files}")
                req = requests.post(
                    url,
                    data=args,
                    files={
                        key: (
                            getattr(value, "name", key),
                            value,
                            "application/octet-stream",
                        ) for (key, value) in files.items()
                    },
                    headers=headers)
                check_error(req)
                return json.loads(req.text)
            if method == METHOD_POST:
                req = requests.post(url, json=args, headers=headers)
                check_error(req)
                return json.loads(req.text)
            if method == METHOD_PUT:
                req = requests.put(url, json=args, headers=headers)
                check_error(req)
                return json.loads(req.text)
            if method == METHOD_DELETE:
                req = requests.delete(url, json=args, headers=headers)
                check_error(req)
                return json.loads(req.text)
            if method == METHOD_LONGPOST:
                args["token"] = self._token
                try:
                    res = quick_server.worker_request(url, args)
                    if "errMessage" in res:
                        raise ServerSideError(res["errMessage"])
                    return res
                except quick_server.WorkerError as e:
                    if e.get_status_code() == 403:
                        raise AccessDenied(e.args) from e
                    raise e
            raise ValueError(f"unknown method {method}")
        except json.decoder.JSONDecodeError as e:
            if req is None:
                raise
            raise ValueError(req.text) from e

    def request_bytes(
            self,
            method: str,
            path: str,
            args: Dict[str, Any],
            files: Optional[Dict[str, BytesIO]] = None,
            add_prefix: bool = True,
            add_namespace: bool = True,
            api_version: Optional[int] = None) -> Tuple[BytesIO, str]:
        return self._raw_request_bytes(
            method, path, args, files, add_prefix, add_namespace, api_version)

    def request_json(
            self,
            method: str,
            path: str,
            args: Dict[str, Any],
            add_prefix: bool = True,
            add_namespace: bool = True,
            files: Optional[Dict[str, IO[bytes]]] = None,
            api_version: Optional[int] = None) -> Dict[str, Any]:
        return self._raw_request_json(
            method, path, args, add_prefix, add_namespace, files, api_version)

    def get_server_version(self) -> VersionResponse:
        return cast(VersionResponse, self.request_json(
            METHOD_GET,
            f"{PREFIX}/v{API_VERSION}/version",
            {},
            add_prefix=False,
            add_namespace=False))

    def get_version_override(self) -> Dict[str, List[Optional[str]]]:
        server_version = self.get_server_version()
        img_repo = server_version["image_repo"]
        img_tag = server_version["image_tag"]
        return {
            "version": [img_repo, img_tag],
        }

    def get_namespaces(self) -> List[str]:
        return cast(NamespaceList, self.request_json(
            METHOD_GET, "/namespaces", {}))["namespaces"]

    def get_dags(self) -> List[str]:
        return [
            res["dag"]
            for res in self.get_dag_times(retrieve_times=False)[1]
        ]

    def get_dag_ages(self) -> List[Dict[str, Optional[str]]]:
        cur_time, dags = self.get_dag_times(retrieve_times=True)
        return [
            {
                "config_error": dag_status["config_error"],
                "created": get_age(cur_time, dag_status["created"]),
                "dag": dag_status["dag"],
                "deleted": get_age(cur_time, dag_status["deleted"]),
                "latest": get_age(cur_time, dag_status["latest"]),
                "oldest": get_age(cur_time, dag_status["oldest"]),
            }
            for dag_status in sorted(dags, key=lambda el: (
                el["config_error"] is None,
                safe_opt_num(el["oldest"]),
                safe_opt_num(el["latest"]),
                el["dag"]))
        ]

    def get_dag_times(self, retrieve_times: bool = True) -> Tuple[
            float, List[DagStatus]]:
        res = cast(DagList, self.request_json(
            METHOD_GET, "/dags", {
                "retrieve_times": int(retrieve_times),
            }))
        return res["cur_time"], res["dags"]

    def get_dag(self, dag_uri: str) -> 'DagHandle':
        res = self._dag_cache.get(dag_uri)
        if res is not None:
            return res
        res = DagHandle(self, dag_uri)
        self._dag_cache[dag_uri] = res
        return res

    def get_blob_handle(self, uri: str, is_full: bool = False) -> 'BlobHandle':
        return BlobHandle(self, uri, is_full=is_full)

    def get_node_defs(self) -> Dict[str, NodeDefInfo]:
        self._maybe_refresh()
        if self._node_defs is not None:
            return self._node_defs
        res = cast(NodeTypes, self.request_json(
            METHOD_GET, "/node_types", {}, add_namespace=False))["info"]
        self._node_defs = res
        return res

    def create_new_blob(self, blob_type: str) -> str:
        return cast(BlobInit, self.request_json(
            METHOD_POST, "/blob_init", {
                "type": blob_type,
            }, add_namespace=False))["blob"]

    def get_blob_owner(self, blob_uri: str) -> BlobOwner:
        return cast(BlobOwner, self.request_json(
            METHOD_GET, "/blob_owner", {
                "blob": blob_uri,
            }))

    def set_blob_owner(
            self,
            blob_uri: str,
            dag_id: Optional[str] = None,
            node_id: Optional[str] = None,
            external_owner: bool = False) -> BlobOwner:
        return cast(BlobOwner, self.request_json(
            METHOD_PUT, "/blob_owner", {
                "blob": blob_uri,
                "owner_dag": dag_id,
                "owner_node": node_id,
                "external_owner": external_owner,
            }))

    def create_new_dag(
            self,
            username: Optional[str] = None,
            dagname: Optional[str] = None,
            index: Optional[int] = None) -> str:
        return cast(DagInit, self.request_json(
            METHOD_POST, "/dag_init", {
                "user": username,
                "name": dagname,
                "index": index,
            }))["dag"]

    def get_blob_type(self, blob_uri: str) -> BlobTypeResponse:
        return cast(BlobTypeResponse, self.request_json(
            METHOD_GET, "/blob_type", {
                "blob_uri": blob_uri,
            },
        ))

    def get_csv_blob(self, blob_uri: str) -> 'CSVBlobHandle':
        blob_type = self.get_blob_type(blob_uri)
        if not blob_type["is_csv"]:
            raise ValueError(f"blob: {blob_uri} is not csv type")
        return CSVBlobHandle(self, blob_uri, is_full=False)

    def get_torch_blob(self, blob_uri: str) -> 'TorchBlobHandle':
        blob_type = self.get_blob_type(blob_uri)
        if not blob_type["is_torch"]:
            raise ValueError(f"blob: {blob_uri} is not torch type")
        return TorchBlobHandle(self, blob_uri, is_full=False)

    def get_custom_code_blob(self, blob_uri: str) -> 'CustomCodeBlobHandle':
        blob_type = self.get_blob_type(blob_uri)
        if not blob_type["is_custom_code"]:
            raise ValueError(f"blob: {blob_uri} is not custom code type")
        return CustomCodeBlobHandle(self, blob_uri, is_full=False)

    def get_json_blob(self, blob_uri: str) -> 'JSONBlobHandle':
        blob_type = self.get_blob_type(blob_uri)
        if not blob_type["is_json"]:
            raise ValueError(f"blob: {blob_uri} is not json type")
        return JSONBlobHandle(self, blob_uri, is_full=False)

    def duplicate_dag(
            self,
            dag_uri: str,
            dest_uri: Optional[str] = None,
            copy_nonowned_blobs: Optional[bool] = None,
            retain_nonowned_blobs: bool = False,
            warnings_io: Optional[IO[Any]] = sys.stderr) -> str:
        if copy_nonowned_blobs is None:
            copy_nonowned_blobs = not retain_nonowned_blobs
        elif warnings_io is not None:
            warnings_io.write(
                "copy_nonowned_blobs is deprecated; "
                "use retain_nonowned_blobs instead\n")
            warnings_io.flush()
        # FIXME: !!!xyme-backend bug!!!
        copy_nonowned_blobs = not copy_nonowned_blobs
        args = {
            "dag": dag_uri,
            "copy_nonowned_blobs": copy_nonowned_blobs,
        }
        if dest_uri is not None:
            args["dest"] = dest_uri
        return cast(DagDupResponse, self.request_json(
            METHOD_POST, "/dag_dup", args))["dag"]

    def set_dag(
            self,
            dag_uri: str,
            defs: BaseDagDef,
            warnings_io: Optional[IO[Any]] = sys.stderr) -> 'DagHandle':
        dag_create = cast(DagCreate, self.request_json(
            METHOD_POST, "/dag_create", {
                "dag": dag_uri,
                "defs": defs,
            }))
        dag_uri = dag_create["dag"]
        if warnings_io is not None:
            warnings = dag_create["warnings"]
            if len(warnings) > 1:
                warnings_io.write(
                    f"{len(warnings)} warnings while "
                    f"setting dag {dag_uri}:\n")
            elif len(warnings) == 1:
                warnings_io.write(
                    f"Warning while setting dag {dag_uri}:\n")
            for warn in warnings:
                warnings_io.write(f"{warn}\n")
            if warnings:
                warnings_io.flush()
        return self.get_dag(dag_uri)

    def set_settings(
            self, config_token: str, settings: SettingsObj) -> SettingsObj:
        return cast(NamespaceUpdateSettings, self.request_json(
            METHOD_POST, "/settings", {
                "settings": settings,
                "config_token": config_token,
            }))["settings"]

    def get_settings(self) -> SettingsObj:
        return cast(NamespaceUpdateSettings, self.request_json(
            METHOD_GET, "/settings", {}))["settings"]

    def get_allowed_custom_imports(self) -> AllowedCustomImports:
        return cast(AllowedCustomImports, self.request_json(
            METHOD_GET, "/allowed_custom_imports", {}, add_namespace=False))

    @overload
    def check_queue_stats(  # pylint: disable=no-self-use
            self,
            dag: Optional[str],
            minimal: Literal[True]) -> MinimalQueueStatsResponse:
        ...

    @overload
    def check_queue_stats(  # pylint: disable=no-self-use
            self,
            dag: Optional[str],
            minimal: Literal[False]) -> QueueStatsResponse:
        ...

    @overload
    def check_queue_stats(  # pylint: disable=no-self-use
            self,
            dag: Optional[str],
            minimal: bool) -> Union[
                MinimalQueueStatsResponse, QueueStatsResponse]:
        ...

    def check_queue_stats(
            self,
            dag: Optional[str] = None,
            minimal: bool = False) -> Union[
                MinimalQueueStatsResponse, QueueStatsResponse]:
        if minimal:
            return cast(MinimalQueueStatsResponse, self.request_json(
                METHOD_GET, "/queue_stats", {
                    "dag": dag,
                    "minimal": True,
                }))
        return cast(QueueStatsResponse, self.request_json(
            METHOD_GET, "/queue_stats", {
                "dag": dag,
                "minimal": False,
            }))

    def get_instance_status(
            self,
            dag_uri: Optional[str] = None,
            node_id: Optional[str] = None) -> Dict[InstanceStatus, int]:
        return cast(Dict[InstanceStatus, int], self.request_json(
            METHOD_GET, "/instance_status", {
                "dag": dag_uri,
                "node": node_id,
            }))

    def get_queue_mode(self) -> str:
        return cast(QueueMode, self.request_json(
            METHOD_GET, "/queue_mode", {}, add_namespace=False))["mode"]

    def set_queue_mode(self, mode: str) -> str:
        return cast(QueueMode, self.request_json(
            METHOD_PUT, "/queue_mode", {
                "mode": mode,
            }, add_namespace=False))["mode"]

    def flush_all_queue_data(self) -> None:

        def do_flush() -> bool:
            res = cast(FlushAllQueuesResponse, self.request_json(
                METHOD_POST, "/flush_all_queues", {}, add_namespace=False))
            return bool(res["success"])

        while do_flush():  # we flush until there is nothing to flush anymore
            time.sleep(1.0)

    def get_cache_stats(self) -> CacheStats:
        return cast(CacheStats, self.request_json(
            METHOD_GET, "/cache_stats", {}, add_namespace=False))

    def reset_cache(self) -> CacheStats:
        return cast(CacheStats, self.request_json(
            METHOD_POST, "/cache_reset", {}, add_namespace=False))

    def create_kafka_error_topic(self) -> KafkaTopics:
        return cast(KafkaTopics, self.request_json(
            METHOD_POST, "/kafka_topics", {
                "num_partitions": 1,
            }))

    def get_kafka_error_topic(self) -> str:
        res = cast(KafkaTopicNames, self.request_json(
            METHOD_GET, "/kafka_topic_names", {}))["error"]
        assert res is not None
        return res

    def delete_kafka_error_topic(self) -> KafkaTopics:
        return cast(KafkaTopics, self.request_json(
            METHOD_POST, "/kafka_topics", {
                "num_partitions": 0,
            }))

    def read_kafka_errors(self, offset: str = "current") -> List[str]:
        return cast(List[str], self.request_json(
            METHOD_GET, "/kafka_msg", {
                "offset": offset,
            }))

    def get_named_secrets(
            self,
            config_token: Optional[str] = None,
            show_values: bool = False) -> Dict[str, Optional[str]]:
        if show_values and config_token is None:
            raise ValueError("config_token must be set to show_values")
        return cast(Dict[str, Optional[str]], self.request_json(
            METHOD_GET, "/named_secrets", {
                "show": int(bool(show_values)),
                "config_token": config_token,
            }))

    def set_named_secret(
            self, config_token: str, key: str, value: str) -> bool:
        return cast(SetNamedSecret, self.request_json(
            METHOD_PUT, "/named_secrets", {
                "key": key,
                "value": value,
                "config_token": config_token,
            }))["replaced"]

    def get_error_logs(self) -> str:
        with self._raw_request_str(METHOD_GET, "/error_logs", {}) as fin:
            return fin.read()

    def get_known_blobs(
            self,
            blob_type: Optional[str] = None,
            connector: Optional[str] = None) -> List[str]:
        return [
            res[0]
            for res in self.get_known_blob_times(
                retrieve_times=False,
                blob_type=blob_type,
                connector=connector)[1]
        ]

    def get_known_blob_ages(
            self,
            blob_type: Optional[str] = None,
            connector: Optional[str] = None) -> List[Tuple[str, str]]:
        cur_time, blobs = self.get_known_blob_times(
            retrieve_times=True, blob_type=blob_type, connector=connector)
        return [
            (blob_id, get_age(cur_time, blob_time))
            for (blob_id, blob_time) in sorted(blobs, key=lambda el: (
                safe_opt_num(el[1]), el[0]))
        ]

    def get_known_blob_times(
            self,
            retrieve_times: bool,
            blob_type: Optional[str] = None,
            connector: Optional[str] = None,
            ) -> Tuple[float, List[Tuple[str, Optional[float]]]]:
        obj: Dict[str, Union[int, str]] = {
            "retrieve_times": int(retrieve_times),
        }
        if blob_type is not None:
            obj["blob_type"] = blob_type
        if connector is not None:
            obj["connector"] = connector
        res = cast(KnownBlobs, self.request_json(
            METHOD_GET, "/known_blobs", obj))
        return res["cur_time"], res["blobs"]

    def get_triton_models(self) -> List[str]:
        return cast(TritonModelsResponse, self.request_json(
            METHOD_GET, "/inference_models", {}))["models"]

    @staticmethod
    def read_dvc(
            path: str,
            repo: str,
            rev: Optional[str] = "HEAD",
            warnings_io: Optional[IO[Any]] = sys.stderr) -> Any:
        """Reading dvc file content from git tracked DVC project.

        Args:
            path (str):
                File path to read, relative to the root of the repo.
            repo (str):
                specifies the location of the DVC project. It can be a
                github URL or a file system path.
            rev (str):
                Git commit (any revision such as a branch or tag name, or a
                commit hash). If repo is not a Git repo, this option is
                ignored. Default: HEAD.
            warnings_io (optional IO):
                IO stream where the warning will be printed to

        Returns:
            the content of the file.
        """
        from .util import has_dvc

        if not has_dvc():
            if warnings_io is not None:
                warnings_io.write(
                    "Please install dvc https://dvc.org/doc/install")
            return None

        import dvc.api

        res = dvc.api.read(path, repo=repo, rev=rev, mode="r")
        maybe_parse = maybe_json_loads(res)
        if maybe_parse is not None:
            return maybe_parse
        return res

    @staticmethod
    def get_env_str(key: str, default: Optional[str] = None) -> str:
        res = os.getenv(key, default=default)
        if res is None:
            raise ValueError(f"environment variable {key} is not set")
        return f"{res}"

    @staticmethod
    def get_env_int(key: str, default: Optional[int] = None) -> int:
        res = os.getenv(key, default=default)
        if res is None:
            raise ValueError(f"environment variable {key} is not set")
        return int(res)

    @staticmethod
    def get_env_bool(key: str, default: Optional[bool] = None) -> bool:
        res = os.getenv(key, default=default)
        if res is None:
            raise ValueError(f"environment variable {key} is not set")
        return to_bool(res)

    @staticmethod
    def load_json(json_path: str) -> Dict[str, Any]:
        with open(json_path, "r") as fin:
            return json.load(fin)

    @classmethod
    def load_s3_config(cls, config_path: str) -> S3Config:
        return cast(S3Config, cls.load_json(config_path))

    @classmethod
    def download_s3_from_file(
            cls, dest_path: List[str], config_path: str) -> None:
        cls.download_s3(dest_path, cls.load_s3_config(config_path))

    @staticmethod
    def download_s3(dest_path: List[str], config: S3Config) -> None:
        import boto3

        s3 = boto3.client(
            "s3",
            aws_access_key_id=config["accern_aws_key"],
            aws_secret_access_key=config["accern_aws_access_key"])
        assert len(dest_path) == len(config["model_download_path"])
        for (dest, path) in zip(dest_path, config["model_download_path"]):
            s3.download_file(config["model_download_bucket"], path, dest)

    @classmethod
    def upload_s3_from_file(
            cls, source_path: List[str], config_path: str) -> None:
        cls.upload_s3(source_path, cls.load_s3_config(config_path))

    @staticmethod
    def upload_s3(source_path: List[str], config: S3Config) -> None:
        import boto3

        s3 = boto3.client(
            "s3",
            aws_access_key_id=config["accern_aws_key"],
            aws_secret_access_key=config["accern_aws_access_key"])
        assert len(source_path) == len(config["model_download_path"])
        for (source, path) in zip(source_path, config["model_download_path"]):
            s3.upload_file(source, config["model_download_bucket"], path)

    def get_uuid(self) -> str:
        return cast(UUIDResponse, self.request_json(
            METHOD_GET, "/uuid", {}))["uuid"]

    def delete_blobs(self, blob_uris: List[str]) -> DeleteBlobResponse:
        return cast(DeleteBlobResponse, self.request_json(
            METHOD_DELETE, "/blob", {
                "blob_uris": blob_uris,
            },
        ))

# *** XYMEClient ***


class DagHandle:
    def __init__(
            self,
            client: XYMEClient,
            dag_uri: str) -> None:
        self._client = client
        self._dag_uri = dag_uri
        self._name: Optional[str] = None
        self._company: Optional[str] = None
        self._state_uri: Optional[str] = None
        self._uri_prefix: Optional[URIPrefix] = None
        self._is_high_priority: Optional[bool] = None
        self._queue_mng: Optional[str] = None
        self._version_override: Optional[str] = None
        self._nodes: Dict[str, NodeHandle] = {}
        self._node_lookup: Dict[str, str] = {}
        self._dynamic_error: Optional[str] = None
        self._ins: Optional[List[str]] = None
        self._outs: Optional[List[Tuple[str, str]]] = None

    def refresh(self) -> None:
        self._name = None
        self._company = None
        self._state_uri = None
        self._uri_prefix = None
        self._is_high_priority = None
        self._queue_mng = None
        self._version_override = None
        self._ins = None
        self._outs = None
        # NOTE: we don't reset nodes

    def _maybe_refresh(self) -> None:
        if self._client.is_auto_refresh():
            self.refresh()

    def _maybe_fetch(self) -> None:
        if self._name is None:
            self._fetch_info()

    def get_info(self) -> DagInfo:
        return cast(DagInfo, self._client.request_json(
            METHOD_GET, "/dag_info", {
                "dag": self.get_uri(),
            }))

    def _fetch_info(self) -> None:
        info = self.get_info()
        self._name = info["name"]
        self._company = info["company"]
        self._state_uri = info["state_uri"]
        self._uri_prefix = info["uri_prefix"]
        self._is_high_priority = info["high_priority"]
        self._queue_mng = info["queue_mng"]
        self._version_override = info["version_override"]
        self._ins = info["ins"]
        self._outs = [(el[0], el[1]) for el in info["outs"]]
        old_nodes = {} if self._nodes is None else self._nodes
        self._nodes = {
            node["id"]: NodeHandle.from_node_info(
                self._client, self, node, old_nodes.get(node["id"]))
            for node in info["nodes"]
        }
        self._node_lookup = {
            node["name"]: node["id"]
            for node in info["nodes"]
            if node["name"] is not None
        }

    def get_nodes(self) -> List[str]:
        self._maybe_refresh()
        self._maybe_fetch()
        return list(self._nodes.keys())

    def get_node(self, node_name: str) -> 'NodeHandle':
        self._maybe_refresh()
        self._maybe_fetch()
        node_id = self._node_lookup.get(node_name, node_name)
        return self._nodes[node_id]

    def get_uri(self) -> str:
        return self._dag_uri

    def get_name(self) -> str:
        self._maybe_refresh()
        self._maybe_fetch()
        assert self._name is not None
        return self._name

    def get_company(self) -> str:
        self._maybe_refresh()
        self._maybe_fetch()
        assert self._company is not None
        return self._company

    def get_state_uri(self) -> str:
        self._maybe_refresh()
        self._maybe_fetch()
        assert self._state_uri is not None
        return self._state_uri

    def get_version_override(self) -> Optional[str]:
        self._maybe_refresh()
        self._maybe_fetch()
        assert self._version_override is not None
        return self._version_override

    def get_uri_prefix(self) -> URIPrefix:
        self._maybe_refresh()
        self._maybe_fetch()
        assert self._uri_prefix is not None
        return self._uri_prefix

    def get_timing(
            self,
            blacklist: Optional[List[str]] = None,
            ) -> TimingResult:
        blist = [] if blacklist is None else blacklist
        node_timing: Dict[str, NodeTiming] = {}
        nodes = self.get_nodes()

        def get_filterd_times(
                node_time: List[Timing]) -> Tuple[float, float, List[Timing]]:
            fns = []
            node_total = 0.0
            for value in node_time:
                if value["name"] not in blist:
                    fns.append(value)
                    node_total += value["total"]
            if not fns:
                return (0, 0, fns)
            return (node_total, node_total / len(fns), fns)

        dag_total = 0.0
        for node in nodes:
            node_get = self.get_node(node)
            node_time = node_get.get_timing()
            node_name = node_get.get_node_def()["name"]
            node_id = node_get.get_id()
            node_total, avg_time, fns = get_filterd_times(node_time)
            node_timing[node_id] = {
                "node_name": node_name,
                "node_total": node_total,
                "node_avg": avg_time,
                "fns": fns,
            }
            dag_total += node_total
        node_timing_sorted = sorted(
            node_timing.items(),
            key=lambda x: x[1]["node_total"],
            reverse=True)
        return {
            "dag_total": dag_total,
            "nodes": node_timing_sorted,
        }

    def is_high_priority(self) -> bool:
        self._maybe_refresh()
        self._maybe_fetch()
        assert self._is_high_priority is not None
        return self._is_high_priority

    def is_queue(self) -> bool:
        self._maybe_refresh()
        self._maybe_fetch()
        return self._queue_mng is not None

    def get_queue_mng(self) -> Optional[str]:
        self._maybe_refresh()
        self._maybe_fetch()
        return self._queue_mng

    def get_ins(self) -> List[str]:
        self._maybe_refresh()
        self._maybe_fetch()
        assert self._ins is not None
        return self._ins

    def get_outs(self) -> List[Tuple[str, str]]:
        self._maybe_refresh()
        self._maybe_fetch()
        assert self._outs is not None
        return self._outs

    @contextlib.contextmanager
    def bulk_operation(self) -> Iterator[bool]:
        with self._client.bulk_operation() as do_refresh:
            if do_refresh:
                self.refresh()
            yield do_refresh

    def set_dag(self, defs: BaseDagDef) -> None:
        self._client.set_dag(self.get_uri(), defs)

    def dynamic_model(
            self,
            inputs: List[Any],
            format_method: str = "simple",
            no_cache: bool = False) -> List[Any]:
        res = cast(DynamicResults, self._client.request_json(
            METHOD_POST, "/dynamic_model", {
                "format": format_method,
                "inputs": inputs,
                "no_cache": no_cache,
                "dag": self.get_uri(),
            }))
        return res["results"]

    def _legacy_dynamic_list(
            self,
            inputs: List[Any],
            input_key: Optional[str] = None,
            output_key: Optional[str] = None,
            split_th: Optional[int] = 1000,
            max_threads: int = 50,
            format_method: str = "simple",
            force_keys: bool = False,
            no_cache: bool = False) -> List[Any]:
        if split_th is None or len(inputs) <= split_th:
            res = cast(DynamicResults, self._client.request_json(
                METHOD_POST, "/dynamic_list", {
                    "force_keys": force_keys,
                    "format": format_method,
                    "input_key": input_key,
                    "inputs": inputs,
                    "no_cache": no_cache,
                    "output_key": output_key,
                    "dag": self.get_uri(),
                }))
            return res["results"]
        # FIXME: write generic spliterator implementation
        split_num: int = split_th
        assert split_num > 0
        res_arr: List[Any] = [None] * len(inputs)
        exc: List[Optional[BaseException]] = [None]
        active_ths: Set[threading.Thread] = set()

        def compute_half(cur: List[Any], offset: int) -> None:
            if exc[0] is not None:
                return
            if len(cur) <= split_num:
                try:
                    cur_res = self._legacy_dynamic_list(
                        cur,
                        input_key=input_key,
                        output_key=output_key,
                        split_th=None,
                        max_threads=max_threads,
                        format_method=format_method,
                        force_keys=force_keys,
                        no_cache=no_cache)
                    res_arr[offset:offset + len(cur_res)] = cur_res
                except BaseException as e:  # pylint: disable=broad-except
                    exc[0] = e
                return
            half_ix: int = len(cur) // 2
            args_first = (cur[:half_ix], offset)
            args_second = (cur[half_ix:], offset + half_ix)
            if len(active_ths) < max_threads:
                comp_th = threading.Thread(
                    target=compute_half, args=args_first)
                active_ths.add(comp_th)
                comp_th.start()
                compute_half(*args_second)
                comp_th.join()
                active_ths.remove(comp_th)
            else:
                compute_half(*args_first)
                compute_half(*args_second)

        compute_half(inputs, 0)
        for remain_th in active_ths:
            remain_th.join()
        raise_e = exc[0]
        try:
            if isinstance(raise_e, BaseException):
                raise raise_e  # pylint: disable=raising-bad-type
        except RequestException as e:
            raise ValueError(
                "request error while processing. processing time per batch "
                "might be too large. try reducing split_th") from e
        return res_arr

    def dynamic_list(
            self,
            inputs: List[Any],
            input_key: Optional[str] = None,
            output_key: Optional[str] = None,
            split_th: Optional[int] = 1000,
            max_threads: int = 50,
            format_method: str = "simple",
            force_keys: bool = False,
            no_cache: bool = False) -> List[Any]:
        if self._client._api_version < 5:
            return self._legacy_dynamic_list(
                inputs,
                input_key=input_key,
                output_key=output_key,
                split_th=None,
                max_threads=max_threads,
                format_method=format_method,
                force_keys=force_keys,
                no_cache=no_cache)

        if split_th is None or len(inputs) <= split_th:
            res = cast(DynamicResults, self._client.request_json(
                METHOD_POST, "/dynamic_list", {
                    "force_keys": force_keys,
                    "format": format_method,
                    "input_key": input_key,
                    "inputs": inputs,
                    "no_cache": no_cache,
                    "output_key": output_key,
                    "dag": self.get_uri(),
                }))
            return res["results"]

        split_num: int = split_th
        assert split_num > 0

        def compute_dynamic_list(cur: int, _: threading.RLock) -> Any:
            result = None
            try:
                result = self.dynamic_list(
                    inputs[cur:cur + split_num],
                    input_key=input_key,
                    output_key=output_key,
                    split_th=None,
                    max_threads=max_threads,
                    format_method=format_method,
                    force_keys=force_keys,
                    no_cache=no_cache)
            except BaseException as e:  # pylint: disable=broad-except
                try:
                    if isinstance(e, BaseException):
                        raise e
                except RequestException as err:
                    raise ValueError(
                        "request error while processing.") from err
            return result

        tasks = list(range(0, len(inputs), split_num))
        arr = compute_parallel(
            tasks, compute_dynamic_list, None, max_threads)
        return list(itertools.chain(*arr))

    def dynamic(self, input_data: BytesIO) -> Optional[ByteResponse]:
        cur_res, ctype = self._client.request_bytes(
            METHOD_FILE, "/dynamic", {
                "dag": self.get_uri(),
            }, files={
                "file": input_data,
            })
        return interpret_ctype(cur_res, ctype)

    def dynamic_obj(self, input_obj: Any) -> Optional[ByteResponse]:
        bio = BytesIO(json.dumps(
            input_obj,
            separators=(",", ":"),
            indent=None,
            sort_keys=True).encode("utf-8"))
        return self.dynamic(bio)

    def dynamic_async(
            self, input_data: List[BytesIO]) -> List['ComputationHandle']:
        names = [f"file{pos}" for pos in range(len(input_data))]
        res: Dict[str, str] = self._client.request_json(
            METHOD_FILE, "/dynamic_async", {
                "dag": self.get_uri(),
            }, files=dict(zip(names, input_data)))
        return [
            ComputationHandle(
                self,
                res[name],
                self.get_dynamic_error_message,
                self.set_dynamic_error_message)
            for name in names]

    def set_dynamic_error_message(self, msg: Optional[str]) -> None:
        self._dynamic_error = msg

    def get_dynamic_error_message(self) -> Optional[str]:
        return self._dynamic_error

    def dynamic_async_obj(
            self, input_data: List[Any]) -> List['ComputationHandle']:
        return self.dynamic_async([
            BytesIO(json.dumps(
                input_obj,
                separators=(",", ":"),
                indent=None,
                sort_keys=True).encode("utf-8"))
            for input_obj in input_data
        ])

    def get_dynamic_result(self, value_id: str) -> Optional[ByteResponse]:
        try:
            cur_res, ctype = self._client.request_bytes(
                METHOD_GET, "/dynamic_result", {
                    "dag": self.get_uri(),
                    "id": value_id,
                })
        except HTTPError as e:
            if e.response.status_code == 404:
                raise KeyError(f"value_id {value_id} does not exist") from e
            raise e
        return interpret_ctype(cur_res, ctype)

    def get_dynamic_status(
            self,
            value_ids: List['ComputationHandle']) -> Dict[
                'ComputationHandle', QueueStatus]:
        res = cast(DynamicStatusResponse, self._client.request_json(
            METHOD_POST, "/dynamic_status", {
                "value_ids": [value_id.get_id() for value_id in value_ids],
                "dag": self.get_uri(),
            }))
        status = res["status"]
        hnd_map = {value_id.get_id(): value_id for value_id in value_ids}
        return {
            hnd_map[key]: cast(QueueStatus, value)
            for key, value in status.items()
        }

    def get_dynamic_bulk(
            self,
            input_data: List[BytesIO],
            max_buff: int = 4000,
            block_size: int = 5,
            num_threads: int = 20) -> Iterable[Optional[ByteResponse]]:

        def get(hnd: 'ComputationHandle') -> Optional[ByteResponse]:
            return hnd.get()

        success = False
        try:
            yield from async_compute(
                input_data,
                self.dynamic_async,
                get,
                lambda: self.check_queue_stats(minimal=True),
                self.get_dynamic_status,
                max_buff,
                block_size,
                num_threads)
            success = True
        finally:
            if success:
                self.set_dynamic_error_message(None)

    def get_dynamic_bulk_obj(
            self,
            input_data: List[Any],
            max_buff: int = 4000,
            block_size: int = 5,
            num_threads: int = 20) -> Iterable[Optional[ByteResponse]]:

        def get(hnd: 'ComputationHandle') -> Optional[ByteResponse]:
            return hnd.get()

        success = False
        try:
            yield from async_compute(
                input_data,
                self.dynamic_async_obj,
                get,
                lambda: self.check_queue_stats(minimal=True),
                self.get_dynamic_status,
                max_buff,
                block_size,
                num_threads)
            success = True
        finally:
            if success:
                self.set_dynamic_error_message(None)

    def _pretty(
            self,
            nodes_only: bool,
            allow_unicode: bool,
            method: Optional[str] = "accern",
            fields: Optional[List[str]] = None) -> PrettyResponse:
        args = {
            "dag": self.get_uri(),
            "nodes_only": nodes_only,
            "allow_unicode": allow_unicode,
            "method": method,
        }
        if fields is not None:
            args["fields"] = ",".join(fields)
        return cast(PrettyResponse, self._client.request_json(
            METHOD_GET, "/pretty", args))

    def pretty(
            self,
            nodes_only: bool = False,
            allow_unicode: bool = True,
            method: Optional[str] = "dot",
            fields: Optional[List[str]] = None,
            output_format: Optional[str] = "png",
            display: Optional[IO[Any]] = sys.stdout) -> Optional[str]:

        def render(value: str) -> Optional[str]:
            if display is not None:
                display.write(value)
                display.flush()
                return None
            return value

        graph_str = self._pretty(
            nodes_only=nodes_only,
            allow_unicode=allow_unicode,
            method=method,
            fields=fields)["pretty"]
        if method == "accern":
            return render(graph_str)
        if method == "dot":
            try:
                from graphviz import Source

                graph = Source(graph_str)
                if output_format == "dot":
                    return render(graph_str)
                if output_format == "svg":
                    svg_str = graph.pipe(format="svg")
                    if display is not None:
                        if not is_jupyter():
                            display.write(
                                "Warning: Ipython instance not found.\n")
                            display.write(svg_str)
                            display.flush()
                        else:
                            from IPython.display import display as idisplay
                            from IPython.display import SVG
                            idisplay(SVG(svg_str))
                        return None
                    return svg_str
                if output_format == "png":
                    graph = Source(graph_str)
                    png_str = graph.pipe(format="png")
                    if display is not None:
                        if not is_jupyter():
                            display.write(
                                "Warning: Ipython instance not found.\n")
                            display.write(png_str)
                            display.flush()
                        else:
                            from IPython.display import display as idisplay
                            from IPython.display import Image

                            idisplay(Image(png_str))
                        return None
                    return png_str
                if output_format == "ascii":
                    if not has_graph_easy():
                        return render(graph_str)

                    import subprocess
                    cmd = ["echo", graph_str]
                    with subprocess.Popen(cmd, stdout=subprocess.PIPE) as p1:
                        p2 = subprocess.check_output(
                            ["graph-easy"], stdin=p1.stdout)
                        res = p2.decode("utf-8")
                    return render(res)
                raise ValueError(
                    f"invalid format {output_format}, "
                    "use svg, png, ascii, or dot")
            except ExecutableNotFound as e:
                raise RuntimeError(
                    "use 'brew install graphviz' or use 'method=accern'",
                ) from e
        raise ValueError(
            f"invalid method {method}, use accern or dot")

    def pretty_obj(
            self,
            nodes_only: bool = False,
            allow_unicode: bool = True,
            fields: Optional[List[str]] = None) -> List[DagPrettyNode]:
        return self._pretty(
            nodes_only=nodes_only,
            allow_unicode=allow_unicode,
            fields=fields)["nodes"]

    def get_def(self, full: bool = True) -> DagDef:
        return cast(DagDef, self._client.request_json(
            METHOD_GET, "/dag_def", {
                "dag": self.get_uri(),
                "full": full,
            }))

    def set_attr(self, attr: str, value: Any) -> None:
        dag_def = self.get_def()
        dag_def[attr] = value  # type: ignore
        self._client.set_dag(self.get_uri(), dag_def)

    def set_name(self, value: str) -> None:
        self.set_attr("name", value)

    def set_company(self, value: str) -> None:
        self.set_attr("company", value)

    def set_state_uri(self, value: str) -> None:
        self.set_attr("state_uri", value)

    def set_uri_prefix(self, value: URIPrefix) -> None:
        self.set_attr("uri_prefix", value)

    def set_high_priority(self, value: bool) -> None:
        self.set_attr("high_priority", value)

    def set_queue_mng(self, value: Optional[str]) -> None:
        self.set_attr("queue_mng", value)

    def set_version_override(self, value: Optional[str]) -> None:
        self.set_attr("version_override", value)

    @overload
    def check_queue_stats(  # pylint: disable=no-self-use
            self, minimal: Literal[True]) -> MinimalQueueStatsResponse:
        ...

    @overload
    def check_queue_stats(  # pylint: disable=no-self-use
            self, minimal: Literal[False]) -> QueueStatsResponse:
        ...

    @overload
    def check_queue_stats(  # pylint: disable=no-self-use
            self, minimal: bool) -> Union[
                MinimalQueueStatsResponse, QueueStatsResponse]:
        ...

    def check_queue_stats(self, minimal: bool) -> Union[
            MinimalQueueStatsResponse, QueueStatsResponse]:
        return self._client.check_queue_stats(self.get_uri(), minimal=minimal)

    def scale_worker(self, replicas: int) -> int:
        return cast(WorkerScale, self._client.request_json(
            METHOD_PUT, "/worker", {
                "dag": self.get_uri(),
                "replicas": replicas,
                "task": None,
            }))["num_replicas"]

    def reload(self, timestamp: Optional[float] = None) -> float:
        return cast(DagReload, self._client.request_json(
            METHOD_PUT, "/dag_reload", {
                "dag": self.get_uri(),
                "when": timestamp,
            }))["when"]

    def get_kafka_input_topic(self, postfix: str = "") -> str:
        res = cast(KafkaTopicNames, self._client.request_json(
            METHOD_GET, "/kafka_topic_names", {
                "dag": self.get_uri(),
                "postfix": postfix,
                "no_output": True,
            }))["input"]
        assert res is not None
        return res

    def get_kafka_output_topic(self) -> str:
        res = cast(KafkaTopicNames, self._client.request_json(
            METHOD_GET, "/kafka_topic_names", {
                "dag": self.get_uri(),
            }))["output"]
        assert res is not None
        return res

    def set_kafka_topic_partitions(
            self,
            num_partitions: int,
            postfix: str = "",
            large_input_retention: bool = False,
            no_output: bool = False) -> KafkaTopics:
        return cast(KafkaTopics, self._client.request_json(
            METHOD_POST, "/kafka_topics", {
                "dag": self.get_uri(),
                "num_partitions": num_partitions,
                "postfix": postfix,
                "large_input_retention": large_input_retention,
                "no_output": no_output,
            }))

    def post_kafka_objs(self, input_objs: List[Any]) -> List[str]:
        bios = [
            BytesIO(json.dumps(
                input_obj,
                separators=(",", ":"),
                indent=None,
                sort_keys=True).encode("utf-8"))
            for input_obj in input_objs
        ]
        return self.post_kafka_msgs(bios)

    def post_kafka_msgs(
            self,
            input_data: List[BytesIO],
            postfix: str = "") -> List[str]:
        names = [f"file{pos}" for pos in range(len(input_data))]
        res = cast(KafkaMessage, self._client.request_json(
            METHOD_FILE, "/kafka_msg", {
                "dag": self.get_uri(),
                "postfix": postfix,
            }, files=dict(zip(names, input_data))))
        msgs = res["messages"]
        return [msgs[key] for key in names]

    def read_kafka_output(
            self,
            offset: str = "current",
            max_rows: int = 100) -> Optional[ByteResponse]:
        offset_str = [offset]

        def read_single() -> Tuple[Optional[ByteResponse], str]:
            cur, read_ctype = self._client.request_bytes(
                METHOD_GET, "/kafka_msg", {
                    "dag": self.get_uri(),
                    "offset": offset_str[0],
                })
            offset_str[0] = "current"
            return interpret_ctype(cur, read_ctype), read_ctype

        if max_rows <= 1:
            return read_single()[0]

        res: List[ByteResponse] = []
        ctype: Optional[str] = None
        while True:
            val, cur_ctype = read_single()
            if val is None:
                break
            if ctype is None:
                ctype = cur_ctype
            elif ctype != cur_ctype:
                raise ValueError(
                    f"inconsistent return types {ctype} != {cur_ctype}")
            res.append(val)
            if len(res) >= max_rows:
                break
        if not res or ctype is None:
            return None
        return merge_ctype(res, ctype)

    def get_kafka_offsets(
            self, alive: bool, postfix: Optional[str] = None) -> KafkaOffsets:
        args = {
            "dag": self.get_uri(),
            "alive": int(alive),
        }
        if postfix is not None:
            args["postfix"] = postfix
        return cast(KafkaOffsets, self._client.request_json(
            METHOD_GET, "/kafka_offsets", args))

    def get_kafka_throughput(
            self,
            postfix: Optional[str] = None,
            segment_interval: float = 120.0,
            segments: int = 5) -> KafkaThroughput:
        assert segments > 0
        assert segment_interval > 0.0
        offsets = self.get_kafka_offsets(postfix=postfix, alive=False)
        now = time.monotonic()
        measurements: List[Tuple[int, int, int, float]] = [(
            offsets["input"],
            offsets["output"],
            offsets["error"],
            now,
        )]
        for _ in range(segments):
            prev = now
            while now - prev < segment_interval:
                time.sleep(max(0.0, segment_interval - (now - prev)))
                now = time.monotonic()
            offsets = self.get_kafka_offsets(postfix=postfix, alive=False)
            measurements.append((
                offsets["input"],
                offsets["output"],
                offsets["error"],
                now,
            ))
        first = measurements[0]
        last = measurements[-1]
        total_input = last[0] - first[0]
        total_output = last[1] - first[1]
        errors = last[2] - first[2]
        total = last[3] - first[3]
        input_segments: List[float] = []
        output_segments: List[float] = []
        cur_input = first[0]
        cur_output = first[1]
        cur_time = first[3]
        for (next_input, next_output, _, next_time) in measurements[1:]:
            seg_time = next_time - cur_time
            input_segments.append((next_input - cur_input) / seg_time)
            output_segments.append((next_output - cur_output) / seg_time)
            cur_input = next_input
            cur_output = next_output
            cur_time = next_time
        inputs = pd.Series(input_segments)
        outputs = pd.Series(output_segments)
        return {
            "dag": self.get_uri(),
            "input": {
                "throughput": total_input / total,
                "max": inputs.max(),
                "min": inputs.min(),
                "stddev": inputs.std(),
                "segments": segments,
                "count": total_input,
                "total": total,
            },
            "output": {
                "throughput": total_output / total,
                "max": outputs.max(),
                "min": outputs.min(),
                "stddev": outputs.std(),
                "segments": segments,
                "count": total_output,
                "total": total,
            },
            "faster": "both" if total_input == total_output else (
                "input" if total_input > total_output else "output"),
            "errors": errors,
        }

    def get_kafka_group(self) -> KafkaGroup:
        return cast(KafkaGroup, self._client.request_json(
            METHOD_GET, "/kafka_group", {
                "dag": self.get_uri(),
            }))

    def set_kafka_group(
            self,
            group_id: Optional[str] = None,
            reset: Optional[str] = None,
            **kwargs: Any) -> KafkaGroup:
        return cast(KafkaGroup, self._client.request_json(
            METHOD_PUT, "/kafka_group", {
                "dag": self.get_uri(),
                "group_id": group_id,
                "reset": reset,
                **kwargs,
            }))

    def delete(self) -> DeleteBlobResponse:
        return cast(DeleteBlobResponse, self._client.request_json(
            METHOD_DELETE, "/blob", {
                "blob_uris": [self.get_uri()],
            },
        ))

    def download_full_dag_zip(
            self, to_path: Optional[str]) -> Optional[io.BytesIO]:
        cur_res, _ = self._client.request_bytes(
            METHOD_GET, "/download_dag_zip", {
                "dag": self.get_uri(),
            })
        if to_path is None:
            return io.BytesIO(cur_res.read())
        with open(to_path, "wb") as file_download:
            file_download.write(cur_res.read())
        return None

    def _upload_dag_blobs(
            self,
            tmpdir: str,
            blobs_map: List[BlobDetails],
            max_threads: int) -> List['BlobHandle']:
        blob_handles = []
        for blob in blobs_map:
            blob_file = os.path.join(tmpdir, blob["fname"])
            blob_handle = self._client.get_blob_handle(blob["blob_uri"])
            blob_handles.extend(blob_handle.upload_zip(blob_file, max_threads))
        return blob_handles

    def upload_full_dag_zip(
            self, source: str, max_threads: int = 10) -> List['BlobHandle']:
        dag_blob_handle = self._client.get_blob_handle(self.get_uri())
        blob_handles = []
        with tempfile.TemporaryDirectory() as tmpdir:
            shutil.unpack_archive(source, tmpdir, "zip")
            fmap_json = os.path.join(tmpdir, "filemap.json")
            with open(fmap_json, "r") as fmap:
                file_map: FileMap = json.load(fmap)
            dag_fname = file_map["dag_blob"]
            dag_file = os.path.join(tmpdir, f"{dag_fname}")
            blob_handles.extend(
                dag_blob_handle.upload_zip(dag_file, max_threads))
            blob_handles.extend(self._upload_dag_blobs(
                tmpdir, file_map["blobs"], max_threads))
        return blob_handles

    def __hash__(self) -> int:
        return hash(self.get_uri())

    def __eq__(self, other: object) -> bool:
        if not isinstance(other, self.__class__):
            return False
        return self.get_uri() == other.get_uri()

    def __ne__(self, other: object) -> bool:
        return not self.__eq__(other)

    def __str__(self) -> str:
        return self.get_uri()

    def __repr__(self) -> str:
        return f"{self.__class__.__name__}[{self.get_uri()}]"

# *** DagHandle ***


class NodeHandle:
    def __init__(
            self,
            client: XYMEClient,
            dag: DagHandle,
            node_id: str,
            node_name: str,
            kind: str) -> None:
        self._client = client
        self._dag = dag
        self._node_id = node_id
        self._node_name = node_name
        self._type = kind
        self._blobs: Dict[str, BlobHandle] = {}
        self._inputs: Dict[str, Tuple[str, str]] = {}
        self._state: Optional[int] = None
        self._config_error: Optional[str] = None
        self._is_model: Optional[bool] = None
        self._version_override: Optional[str] = None

    def as_owner(self) -> BlobOwner:
        return {
            "owner_dag": self.get_dag().get_uri(),
            "owner_node": self.get_id(),
        }

    @staticmethod
    def from_node_info(
            client: XYMEClient,
            dag: DagHandle,
            node_info: NodeInfo,
            prev: Optional['NodeHandle']) -> 'NodeHandle':
        if prev is None:
            res = NodeHandle(
                client,
                dag,
                node_info["id"],
                node_info["name"],
                node_info["type"])
        else:
            if prev.get_dag() != dag:
                raise ValueError(f"{prev.get_dag()} != {dag}")
            res = prev
        res.update_info(node_info)
        return res

    def update_info(self, node_info: NodeInfo) -> None:
        if self.get_id() != node_info["id"]:
            raise ValueError(f"{self._node_id} != {node_info['id']}")
        self._node_name = node_info["name"]
        self._type = node_info["type"]
        self._blobs = {
            key: BlobHandle(self._client, value, is_full=False)
            for (key, value) in node_info["blobs"].items()
        }
        self._inputs = node_info["inputs"]
        self._state = node_info["state"]
        self._config_error = node_info["config_error"]
        self._version_override = node_info["version_override"]

    def get_dag(self) -> DagHandle:
        return self._dag

    def get_id(self) -> str:
        return self._node_id

    def get_name(self) -> str:
        return self._node_name

    def get_type(self) -> str:
        return self._type

    def get_node_def(self) -> NodeDefInfo:
        return self._client.get_node_defs()[self.get_type()]

    def get_inputs(self) -> Set[str]:
        return set(self._inputs.keys())

    def get_input(self, key: str) -> Tuple['NodeHandle', str]:
        node_id, out_key = self._inputs[key]
        return self.get_dag().get_node(node_id), out_key

    def get_status(self) -> TaskStatus:
        return cast(NodeStatus, self._client.request_json(
            METHOD_GET, "/node_status", {
                "dag": self.get_dag().get_uri(),
                "node": self.get_id(),
            }))["status"]

    def has_config_error(self) -> bool:
        return self._config_error is not None

    def get_config_error(self) -> Optional[str]:
        return self._config_error

    def get_version_override(self) -> Optional[str]:
        return self._version_override

    def get_blobs(self) -> List[str]:
        return sorted(self._blobs.keys())

    def get_blob_handles(self) -> Dict[str, 'BlobHandle']:
        return self._blobs

    def get_blob_handle(self, key: str) -> 'BlobHandle':
        return self._blobs[key]

    def set_blob_uri(self, key: str, blob_uri: str) -> str:
        return cast(PutNodeBlob, self._client.request_json(
            METHOD_PUT, "/node_blob", {
                "dag": self.get_dag().get_uri(),
                "node": self.get_id(),
                "blob_key": key,
                "blob_uri": blob_uri,
            }))["new_uri"]

    def get_in_cursor_states(self) -> Dict[str, int]:
        return cast(InCursors, self._client.request_json(
            METHOD_GET, "/node_in_cursors", {
                "dag": self.get_dag().get_uri(),
                "node": self.get_id(),
            }))["cursors"]

    def get_highest_chunk(self) -> int:
        return cast(NodeChunk, self._client.request_json(
            METHOD_GET, "/node_chunk", {
                "dag": self.get_dag().get_uri(),
                "node": self.get_id(),
            }))["chunk"]

    def get_short_status(self, allow_unicode: bool = True) -> str:
        status_map: Dict[TaskStatus, str] = {
            "blocked": "B",
            "waiting": "W",
            "running": "→" if allow_unicode else "R",
            "complete": "✓" if allow_unicode else "C",
            "eos": "X",
            "paused": "P",
            "error": "!",
            "unknown": "?",
            "virtual": "∴" if allow_unicode else "V",
            "queue": "=",
        }
        return status_map[self.get_status()]

    def get_logs(self) -> str:
        with self._client._raw_request_str(
                METHOD_GET, "/node_logs", {
                    "dag": self.get_dag().get_uri(),
                    "node": self.get_id(),
                }) as fin:
            return fin.read()

    def get_timing(self) -> List[Timing]:
        return cast(Timings, self._client.request_json(
            METHOD_GET, "/node_perf", {
                "dag": self.get_dag().get_uri(),
                "node": self.get_id(),
            }))["times"]

    def read_blob(
            self,
            key: str,
            chunk: Optional[int],
            force_refresh: bool) -> 'BlobHandle':
        # FIXME: !!!!!! explicitly repeat on timeout
        dag = self.get_dag()
        res = cast(ReadNode, self._client.request_json(
            METHOD_POST, "/read_node", {
                "dag": dag.get_uri(),
                "node": self.get_id(),
                "key": key,
                "chunk": chunk,
                "is_blocking": True,
                "force_refresh": force_refresh,
            }))
        uri = res["result_uri"]
        if uri is None:
            raise ValueError(f"uri is None: {res}")
        return BlobHandle(self._client, uri, is_full=True)

    def get_index_col(self) -> str:
        return "_index" if self._client.has_version(4, 1) else "index"

    def get_row_id_col(self) -> str:
        return "_row_id" if self._client.has_version(4, 1) else "row_id"

    def read(
            self,
            key: str,
            chunk: Optional[int],
            force_refresh: bool = False,
            filter_id: bool = True) -> Optional[ByteResponse]:
        content = self.read_blob(key, chunk, force_refresh).get_content()
        if filter_id and isinstance(content, pd.DataFrame):
            df: pd.DataFrame = content
            df = df[df[self.get_row_id_col()] >= 0]
            df = df.set_index(self.get_index_col(), drop=True)
            df.index.name = None
            content = df.copy()
        return content

    def read_all(
            self,
            key: str,
            force_refresh: bool = False,
            filter_id: bool = True) -> Optional[ByteResponse]:
        self.read(
            key, chunk=None, force_refresh=force_refresh, filter_id=False)
        res: List[ByteResponse] = []
        ctype: Optional[str] = None
        while True:
            blob = self.read_blob(key, chunk=len(res), force_refresh=False)
            cur = blob.get_content()
            if cur is None:
                break
            cur_ctype = blob.get_ctype()
            if ctype is None:
                ctype = cur_ctype
            elif ctype != cur_ctype:
                raise ValueError(
                    f"inconsistent return types {ctype} != {cur_ctype}")
            res.append(cur)
        if not res or ctype is None:
            return None
        content = merge_ctype(res, ctype)
        if filter_id and isinstance(content, pd.DataFrame):
            df: pd.DataFrame = content
            df = df[df[self.get_row_id_col()] >= 0]
            df = df.set_index(self.get_index_col(), drop=True)
            df.index.name = None
            content = df.copy()
        return content

    def clear(self) -> NodeState:
        return cast(NodeState, self._client.request_json(
            METHOD_PUT, "/node_state", {
                "dag": self.get_dag().get_uri(),
                "node": self.get_id(),
                "action": "reset",
            }))

    def requeue(self) -> NodeState:
        return cast(NodeState, self._client.request_json(
            METHOD_PUT, "/node_state", {
                "dag": self.get_dag().get_uri(),
                "node": self.get_id(),
                "action": "requeue",
            }))

    def fix_error(self) -> NodeState:
        return cast(NodeState, self._client.request_json(
            METHOD_PUT, "/node_state", {
                "dag": self.get_dag().get_uri(),
                "node": self.get_id(),
                "action": "fix_error",
            }))

    def get_blob_uri(
            self, blob_key: str, blob_type: str) -> Tuple[str, BlobOwner]:
        res = cast(BlobURIResponse, self._client.request_json(
            METHOD_GET, "/blob_uri", {
                "dag": self.get_dag().get_uri(),
                "node": self.get_id(),
                "key": blob_key,
                "type": blob_type,
            }))
        return res["uri"], res["owner"]

    def get_csv_blob(self, key: str = "orig") -> 'CSVBlobHandle':
        uri, owner = self.get_blob_uri(key, "csv")
        blob = CSVBlobHandle(self._client, uri, is_full=False)
        blob.set_local_owner(owner)
        return blob

    def get_torch_blob(self, key: str = "orig") -> 'TorchBlobHandle':
        uri, owner = self.get_blob_uri(key, "torch")
        blob = TorchBlobHandle(self._client, uri, is_full=False)
        blob.set_local_owner(owner)
        return blob

    def get_json_blob(self, key: str = "jsons_in") -> 'JSONBlobHandle':
        uri, owner = self.get_blob_uri(key, "json")
        blob = JSONBlobHandle(self._client, uri, is_full=False)
        blob.set_local_owner(owner)
        return blob

    def get_custom_code_blob(
            self, key: str = "custom_code") -> 'CustomCodeBlobHandle':
        uri, owner = self.get_blob_uri(key, "custom_code")
        blob = CustomCodeBlobHandle(self._client, uri, is_full=False)
        blob.set_local_owner(owner)
        return blob

    def check_custom_code_node(self) -> None:
        if not self.get_type() in CUSTOM_NODE_TYPES:
            raise ValueError(f"{self} is not a custom code node.")

    def set_custom_imports(
            self, modules: List[List[str]]) -> NodeCustomImports:
        self.check_custom_code_node()
        return cast(NodeCustomImports, self._client.request_json(
            METHOD_PUT, "/custom_imports", {
                "dag": self.get_dag().get_uri(),
                "node": self.get_id(),
                "modules": modules,
            }))

    def get_custom_imports(self) -> NodeCustomImports:
        self.check_custom_code_node()
        return cast(NodeCustomImports, self._client.request_json(
            METHOD_GET, "/custom_imports", {
                "dag": self.get_dag().get_uri(),
                "node": self.get_id(),
            }))

    def set_es_query(self, query: Dict[str, Any]) -> ESQueryResponse:
        if self.get_type() != "es_reader":
            raise ValueError(f"{self} is not an ES reader node")

        return cast(ESQueryResponse, self._client.request_json(
            METHOD_POST, "/es_query", {
                "dag": self.get_dag().get_uri(),
                "blob": self.get_blob_handle("es").get_uri(),
                "es_query": query,
            },
        ))

    def get_es_query(self) -> ESQueryResponse:
        if self.get_type() != "es_reader":
            raise ValueError(f"{self} is not an ES reader node")

        return cast(ESQueryResponse, self._client.request_json(
            METHOD_GET, "/es_query", {
                "dag": self.get_dag().get_uri(),
                "blob": self.get_blob_handle("es").get_uri(),
            },
        ))

    def get_user_columns(self, key: str) -> NodeUserColumnsResponse:
        return cast(NodeUserColumnsResponse, self._client.request_json(
            METHOD_GET, "/user_columns", {
                "dag": self.get_dag().get_uri(),
                "node": self.get_id(),
                "key": key,
            }))

    def get_input_example(self) -> Dict[str, Optional[ByteResponse]]:
        res = {}
        for key in self.get_inputs():
            input_node, out_key = self.get_input(key)
            df = input_node.read(out_key, 0)
            if df is not None and isinstance(df, pd.DataFrame):
                user_columns = \
                    input_node.get_user_columns(out_key)["user_columns"]
                rmap = {col: col.replace("user_", "") for col in user_columns}
                df = df.loc[:, user_columns].rename(columns=rmap)
            res[key] = df
        return res

    def get_def(self) -> NodeDef:
        return cast(NodeDef, self._client.request_json(
            METHOD_GET, "/node_def", {
                "dag": self.get_dag().get_uri(),
                "node": self.get_id(),
            }))

    # ModelLike Nodes only

    def is_model(self) -> bool:
        if self._is_model is None:
            self._is_model = cast(NodeTypeResponse, self._client.request_json(
                METHOD_GET, "/node_type", {
                    "dag": self.get_dag().get_uri(),
                    "node": self.get_id(),
                }))["is_model"]

        return self._is_model

    def ensure_is_model(self) -> None:
        if not self.is_model():
            raise ValueError(f"{self} is not a model node.")

    def setup_model(self, obj: Dict[str, Any]) -> ModelInfo:
        self.ensure_is_model()
        return cast(ModelInfo, self._client.request_json(
            METHOD_PUT, "/model_setup", {
                "dag": self.get_dag().get_uri(),
                "node": self.get_id(),
                "config": obj,
            }))

    def get_model_params(self) -> ModelParamsResponse:
        self.ensure_is_model()
        return cast(ModelParamsResponse, self._client.request_json(
            METHOD_GET, "/model_params", {
                "dag": self.get_dag().get_uri(),
                "node": self.get_id(),
            }))

    def __hash__(self) -> int:
        return hash((self.get_dag(), self.get_id()))

    def __eq__(self, other: object) -> bool:
        if not isinstance(other, self.__class__):
            return False
        if self.get_dag() != other.get_dag():
            return False
        return self.get_id() == other.get_id()

    def __ne__(self, other: object) -> bool:
        return not self.__eq__(other)

    def __str__(self) -> str:
        return self.get_id()

    def __repr__(self) -> str:
        return f"{self.__class__.__name__}[{self.get_id()}]"

# *** NodeHandle ***


EMPTY_BLOB_PREFIX = "null://"


class BlobHandle:
    def __init__(
            self,
            client: XYMEClient,
            uri: str,
            is_full: bool) -> None:
        self._client = client
        self._uri = uri
        self._is_full = is_full
        self._ctype: Optional[str] = None
        self._tmp_uri: Optional[str] = None
        self._owner: Optional[BlobOwner] = None
        self._info: Optional[Dict[str, Any]] = None
        self._parent: Optional[BlobHandle] = None

    def is_full(self) -> bool:
        return self._is_full

    def is_empty(self) -> bool:
        return self._uri.startswith(EMPTY_BLOB_PREFIX)

    def get_uri(self) -> str:
        return self._uri

    def get_path(self, *path: str) -> 'BlobHandle':
        if self.is_full():
            raise ValueError(f"URI must not be full: {self}")
        return BlobHandle(
            self._client, f"{self._uri}/{'/'.join(path)}", is_full=True)

    def get_parent(self) -> 'BlobHandle':
        if self._parent is None:
            uri = urlparse(self._uri)
            path = PurePath(*PosixPath(uri.path).parts[:3])
            new_uri = urlunparse(
                (uri.scheme, uri.netloc, path.as_posix(), None, None, None))
            res = BlobHandle(self._client, new_uri, is_full=False)
            self._parent = res
        return self._parent

    def get_ctype(self) -> Optional[str]:
        return self._ctype

    def clear_info_cache(self) -> None:
        self._info = None

    def get_info(self) -> Dict[str, Any]:
        if self.is_full():
            raise ValueError(f"URI must not be full: {self}")
        if self._info is None:
            info = self.get_path("info.json").get_content()
            assert info is not None
            self._info = cast(Dict[str, Any], info)
        return self._info

    def get_content(self) -> Optional[ByteResponse]:
        if not self.is_full():
            raise ValueError(f"URI must be full: {self}")
        if self.is_empty():
            return None
        sleep_time = 0.1
        sleep_mul = 1.1
        sleep_max = 5.0
        total_time = 60.0
        start_time = time.monotonic()
        while True:
            try:
                fin, ctype = self._client.request_bytes(
                    METHOD_POST, "/uri", {
                        "uri": self.get_uri(),
                    })
                self._ctype = ctype
                return interpret_ctype(fin, ctype)
            except HTTPError as e:
                if e.response.status_code != 404:
                    raise e
                if time.monotonic() - start_time >= total_time:
                    raise e
                time.sleep(sleep_time)
                sleep_time = min(sleep_time * sleep_mul, sleep_max)

    def list_files(self) -> List['BlobHandle']:
        if self.is_full():
            raise ValueError(f"URI must not be full: {self}")
        resp = cast(BlobFilesResponse, self._client.request_json(
            METHOD_GET, "/blob_files", {
                "blob": self.get_uri(),
            }))
        return [
            BlobHandle(self._client, blob_uri, is_full=True)
            for blob_uri in resp["files"]
        ]

    def as_str(self) -> str:
        return f"{self.get_uri()}"

    def set_owner(self, owner: NodeHandle) -> BlobOwner:
        if self.is_full():
            raise ValueError(f"URI must not be full: {self}")
        return cast(BlobOwner, self._client.request_json(
            METHOD_PUT, "/blob_owner", {
                "blob": self.get_uri(),
                "owner_dag": owner.get_dag().get_uri(),
                "owner_node": owner.get_id(),
            }))

    def get_owner(self) -> BlobOwner:
        if self._owner is None:
            self._owner = self._client.get_blob_owner(self.get_uri())
        return self._owner

    def set_local_owner(self, owner: BlobOwner) -> None:
        self._owner = owner

    def get_owner_dag(self) -> Optional[str]:
        owner = self.get_owner()
        return owner["owner_dag"]

    def get_owner_node(self) -> str:
        owner = self.get_owner()
        return owner["owner_node"]

    def set_model_threshold(
            self,
            threshold: float,
            pos_label: str) -> ModelInfo:
        return cast(ModelInfo, self._client.request_json(
            METHOD_PUT, "/threshold", {
                "blob": self.get_uri(),
                "threshold": threshold,
                "pos_label": pos_label,
            }))

    def del_model_threshold(self) -> ModelInfo:
        return cast(ModelInfo, self._client.request_json(
            METHOD_DELETE, "/threshold", {
                "blob": self.get_uri(),
            }))

    def get_model_info(self) -> ModelInfo:
        return cast(ModelInfo, self._client.request_json(
            METHOD_GET, "/model_info", {
                "blob": self.get_uri(),
            }))

    def copy_to(
            self,
            to_uri: str,
            new_owner: Optional[NodeHandle] = None,
            external_owner: bool = False) -> 'BlobHandle':
        if self.is_full():
            raise ValueError(f"URI must not be full: {self}")

        owner_dag = \
            None if new_owner is None else new_owner.get_dag().get_uri()
        owner_node = None if new_owner is None else new_owner.get_id()
        res = cast(CopyBlob, self._client.request_json(
            METHOD_POST, "/copy_blob", {
                "from_uri": self.get_uri(),
                "owner_dag": owner_dag,
                "owner_node": owner_node,
                "external_owner": external_owner,
                "to_uri": to_uri,
            }))
        return BlobHandle(self._client, res["new_uri"], is_full=False)

    def download_zip(self, to_path: Optional[str]) -> Optional[io.BytesIO]:
        if self.is_full():
            raise ValueError(f"URI must not be full: {self}")
        cur_res, _ = self._client.request_bytes(
            METHOD_GET, "/download_zip", {
                "blob": self.get_uri(),
            })
        if to_path is None:
            return io.BytesIO(cur_res.read())
        with open(to_path, "wb") as file_download:
            file_download.write(cur_res.read())
        return None

    def _perform_upload_action(
            self,
            action: str,
            additional: Dict[str, Union[str, int, List[int]]],
            fobj: Optional[IO[bytes]]) -> UploadFilesResponse:
        args: Dict[str, Union[str, int, List[int]]] = {
            "action": action,
        }
        args.update(additional)
        if fobj is not None:
            method = METHOD_FILE
            files: Optional[Dict[str, IO[bytes]]] = {
                "file": fobj,
            }
        else:
            method = METHOD_POST
            files = None
        if action == "clear":
            self._tmp_uri = None
        return cast(UploadFilesResponse, self._client.request_json(
            method, "/upload_file", args, files=files))

    def _start_upload(self, size: int, hash_str: str, ext: str) -> str:
        res = self._perform_upload_action(
            "start",
            {
                "target": self.get_uri(),
                "hash": hash_str,
                "size": size,
                "ext": ext,
            },
            fobj=None)
        assert res["uri"] is not None
        return res["uri"]

    def _legacy_append_upload(
            self,
            uri: str,
            fobj: IO[bytes]) -> int:
        res = self._perform_upload_action(
            "append", {"uri": uri}, fobj=fobj)
        return res["pos"]

    def _append_upload(
            self,
            uri: str,
            fobj: IO[bytes],
            offset: int) -> int:
        res = self._perform_upload_action(
            "append", {"uri": uri, "offset": offset}, fobj=fobj)
        return res["pos"]

    def _finish_upload_zip(self) -> List[str]:
        uri = self._tmp_uri
        if uri is None:
            raise ValueError("tmp_uri is None")
        res = cast(UploadFilesResponse, self._client.request_json(
            METHOD_POST, "/finish_zip", {"uri": uri}))
        return res["files"]

    def _finish_upload_sklike(
            self,
            xcols: List[str],
            ycols: List[str],
            is_clf: bool,
            model_name: str,
            version: int,
            model_params: Dict[str, Any],
            delete_later_versions: bool,
            full_init: bool) -> UploadFilesResponse:
        uri = self._tmp_uri
        if uri is None:
            raise ValueError("tmp_uri is None")
        return cast(UploadFilesResponse, self._client.request_json(
            METHOD_POST, "/finish_sklike", {
                "model_params": model_params,
                "full_init": full_init,
                "is_clf": is_clf,
                "model_uri": self.get_uri(),
                "model_name": model_name,
                "version": version,
                "owner_dag": self.get_owner_dag(),
                "owner_node": self.get_owner_node(),
                "tmp_uri": uri,
                "xcols": xcols,
                "ycols": ycols,
                "delete_later_versions": delete_later_versions,
            }))

    def _finish_upload_torch(
            self,
            is_clf: bool,
            model_name: str,
            version: int,
            model_params: Dict[str, Any],
            delete_later_versions: bool,
            full_init: bool) -> UploadFilesResponse:
        uri = self._tmp_uri
        if uri is None:
            raise ValueError("tmp_uri is None")
        return cast(UploadFilesResponse, self._client.request_json(
            METHOD_POST, "/finish_torch_model", {
                "model_params": model_params,
                "full_init": full_init,
                "is_clf": is_clf,
                "model_uri": self.get_uri(),
                "model_name": model_name,
                "version": version,
                "owner_dag": self.get_owner_dag(),
                "owner_node": self.get_owner_node(),
                "tmp_uri": uri,
                "delete_later_versions": delete_later_versions,
            }))

    def _clear_upload(self) -> None:
        uri = self._tmp_uri
        if uri is None:
            raise ValueError("tmp_uri is None")
        self._perform_upload_action("clear", {"uri": uri}, fobj=None)

    def _legacy_upload_file(
            self,
            file_content: IO[bytes],
            ext: str,
            progress_bar: Optional[IO[Any]] = sys.stdout) -> None:
        init_pos = file_content.seek(0, io.SEEK_CUR)
        file_hash = get_file_hash(file_content)
        total_size = file_content.seek(0, io.SEEK_END) - init_pos
        file_content.seek(init_pos, io.SEEK_SET)
        if progress_bar is not None:
            progress_bar.write("Uploading file:\n")
        print_progress = get_progress_bar(out=progress_bar)
        tmp_uri = self._start_upload(total_size, file_hash, ext)
        self._tmp_uri = tmp_uri
        cur_size = 0
        while True:
            print_progress(cur_size / total_size, False)
            buff = file_content.read(get_file_upload_chunk_size())
            if not buff:
                break
            new_size = self._legacy_append_upload(tmp_uri, BytesIO(buff))
            if new_size - cur_size != len(buff):
                raise ValueError(
                    f"incomplete chunk upload n:{new_size} "
                    f"o:{cur_size} b:{len(buff)}")
            cur_size = new_size
        print_progress(cur_size / total_size, True)

    def _upload_file(
            self,
            file_content: IO[bytes],
            max_threads: int,
            ext: str,
            progress_bar: Optional[IO[Any]] = sys.stdout) -> None:
        if self._client._api_version < 5:
            self._legacy_upload_file(file_content, ext="zip")
            return
        init_pos = file_content.seek(0, io.SEEK_CUR)
        file_hash = get_file_hash(file_content)
        total_size = file_content.seek(0, io.SEEK_END) - init_pos
        file_content.seek(init_pos, io.SEEK_SET)
        if progress_bar is not None:
            progress_bar.write("Uploading file:\n")
        print_progress = get_progress_bar(out=progress_bar)
        tmp_uri = self._start_upload(total_size, file_hash, ext)
        self._tmp_uri = tmp_uri
        upload_chunk_size = get_file_upload_chunk_size()
        total_chunks = math.ceil(total_size / upload_chunk_size)

        begins = [chunk * upload_chunk_size for chunk in range(total_chunks)]

        def compute_upload(
                offset: int,
                compute_lock: threading.RLock) -> None:
            assert self._tmp_uri is not None
            with compute_lock:
                file_content.seek(offset, io.SEEK_SET)
                buff = file_content.read(upload_chunk_size)
            new_size = self._append_upload(
                self._tmp_uri,
                BytesIO(buff),
                offset)
            if new_size != len(buff):
                raise ValueError(
                    f"incomplete chunk upload n:{new_size} "
                    f"b:{len(buff)} offset: {offset}")

        compute_parallel(begins, compute_upload, print_progress, max_threads)

    def upload_zip(
            self,
            source: Union[str, io.BytesIO],
            max_threads: int = 10) -> List['BlobHandle']:
        files: List[str] = []
        try:
            if isinstance(source, str) or not hasattr(source, "read"):
                with open(f"{source}", "rb") as fin:
                    self._upload_file(fin, max_threads, ext="zip")
            else:
                self._upload_file(source, max_threads, ext="zip")
            files = self._finish_upload_zip()
        finally:
            self._clear_upload()
        return [
            BlobHandle(self._client, blob_uri, is_full=True)
            for blob_uri in files
        ]

    def upload_sklike_model_file(
            self,
            model_obj: IO[bytes],
            xcols: List[str],
            ycols: List[str],
            is_clf: bool,
            model_name: str,
<<<<<<< HEAD
            version: int = -1,
            model_params: Dict[str, Any] = {},
            delete_later_versions: bool = False,
            full_init: bool = True) -> UploadFilesResponse:
        try:
            self._upload_file(model_obj, ext="pkl")
=======
            maybe_classes: Optional[List[str]] = None,
            maybe_range: Optional[
                Tuple[Optional[float], Optional[float]]] = None,
            max_threads: int = 10,
            full_init: bool = True) -> UploadFilesResponse:
        try:
            self._upload_file(model_obj, max_threads, ext="pkl")
            output_range = (None, None) if maybe_range is None else maybe_range
>>>>>>> edfa9727
            return self._finish_upload_sklike(
                model_name=model_name,
                version=version,
                model_params=model_params,
                xcols=xcols,
                ycols=ycols,
                is_clf=is_clf,
                delete_later_versions=delete_later_versions,
                full_init=full_init)
        finally:
            self._clear_upload()

    def upload_torch_model_file(
            self,
            model_obj: IO[bytes],
            is_clf: bool,
            model_name: str,
            version: int = -1,
            model_params: Dict[str, Any] = {},
            delete_later_versions: bool = False,
            full_init: bool = True) -> UploadFilesResponse:
        try:
            self._upload_file(model_obj, ext="pkl")
            return self._finish_upload_torch(
                model_name=model_name,
                version=version,
                model_params=model_params,
                is_clf=is_clf,
                delete_later_versions=delete_later_versions,
                full_init=full_init)
        finally:
            self._clear_upload()

    def upload_sklike_model(
            self,
            model: Any,
            xcols: List[str],
            ycols: List[str],
            is_clf: bool,
            model_name: str = None,
            version: int = -1,
            model_params: Dict[str, Any] = {},
            delete_later_versions: bool = False,
            full_init: bool = True) -> UploadFilesResponse:
        if model_name is None:
            try:
                model_name = type(model).__name__
            except Exception as e:
                raise ValueError(f"can not infer model name {model}") from e
        try:
            if is_clf and "classes" not in model_params:
                model_params["classes"] = model.classes_
        except Exception as e:
            raise ValueError(f"can not infer classes from {model}") from e
        dump = pickle.dumps(model, pickle.HIGHEST_PROTOCOL)
        with io.BytesIO(dump) as buffer:
            return self.upload_sklike_model_file(
                buffer,
                xcols,
                ycols,
                is_clf,
                model_name,
                version,
                model_params,
                delete_later_versions,
                full_init)

    def convert_model(
            self,
            version: Optional[int] = None,
            reload: bool = True) -> ModelReleaseResponse:
        return cast(ModelReleaseResponse, self._client.request_json(
            METHOD_POST, "/convert_model", {
                "blob": self.get_uri(),
                "version": version,
                "reload": reload,
            }))

    def delete(self) -> DeleteBlobResponse:
        return cast(DeleteBlobResponse, self._client.request_json(
            METHOD_DELETE, "/blob", {
                "blob_uris": [self.get_uri()],
            },
        ))

    def get_model_release(self) -> ModelReleaseResponse:
        return cast(ModelReleaseResponse, self._client.request_json(
            METHOD_GET, "/model_release", {
                "blob": self.get_uri(),
            }))

    def get_model_version(self) -> ModelVersionResponse:
        return cast(ModelVersionResponse, self._client.request_json(
            METHOD_GET, "/model_version", {
                "model_uri": self.get_uri(),
            }))

    def _copy_model_version(
            self,
            model_uri: str,
            read_version: Optional[int],
            write_version: int,
            overwrite: bool) -> ModelVersionResponse:
        return cast(ModelVersionResponse, self._client.request_json(
            METHOD_PUT, "/model_version", {
                "model_uri": model_uri,
                "read_version": read_version,
                "write_version": write_version,
                "overwrite": overwrite,
            }))

    def copy_model_version(
            self,
            read_version: int,
            write_version: int,
            overwrite: bool) -> ModelVersionResponse:
        return self._copy_model_version(
            model_uri=self.get_uri(),
            read_version=read_version,
            write_version=write_version,
            overwrite=overwrite)

    def delete_model_version(self, version: int) -> ModelVersionResponse:
        return self._copy_model_version(
            model_uri=self.get_uri(),
            read_version=None,
            write_version=version,
            overwrite=True)

    def __hash__(self) -> int:
        return hash(self.as_str())

    def __eq__(self, other: object) -> bool:
        if not isinstance(other, self.__class__):
            return False
        return self.as_str() == other.as_str()

    def __ne__(self, other: object) -> bool:
        return not self.__eq__(other)

    def __str__(self) -> str:
        return self.as_str()

    def __repr__(self) -> str:
        return f"{self.__class__.__name__}[{self.as_str()}]"

# *** BlobHandle ***


class CSVBlobHandle(BlobHandle):
    def finish_csv_upload(
            self,
            filename: Optional[str] = None) -> UploadFilesResponse:
        tmp_uri = self._tmp_uri
        if tmp_uri is None:
            raise ValueError("tmp_uri is None")
        args: Dict[str, Optional[Union[str, int]]] = {
            "tmp_uri": tmp_uri,
            "csv_uri": self.get_uri(),
            "owner_dag": self.get_owner_dag(),
            "owner_node": self.get_owner_node(),
            "filename": filename,
        }
        return cast(UploadFilesResponse, self._client.request_json(
            METHOD_POST, "/finish_csv", args))

    def add_from_file(
            self,
            filename: str,
            progress_bar: Optional[IO[Any]] = sys.stdout,
            requeue_on_finish: Optional[NodeHandle] = None,
            max_threads: int = 10) -> Optional[UploadFilesResponse]:
        fname = filename
        if filename.endswith(INPUT_ZIP_EXT):
            fname = filename[:-len(INPUT_ZIP_EXT)]
        ext_pos = fname.rfind(".")
        if ext_pos >= 0:
            ext = filename[ext_pos + 1:]  # full filename
        else:
            raise ValueError("could not determine extension")
        try:
            with open(filename, "rb") as fbuff:
                self._upload_file(
                    fbuff,
                    max_threads,
                    ext=ext,
                    progress_bar=progress_bar)
            return self.finish_csv_upload(filename)
        finally:
            if requeue_on_finish is not None:
                requeue_on_finish.requeue()
            self._clear_upload()

    def add_from_df(
            self,
            df: pd.DataFrame,
            progress_bar: Optional[IO[Any]] = sys.stdout,
            requeue_on_finish: Optional[NodeHandle] = None,
            max_threads: int = 10) -> Optional[UploadFilesResponse]:
        io_in = None
        try:
            io_in = df_to_csv_bytes(df)
            self._upload_file(
                io_in,
                max_threads,
                ext="csv",
                progress_bar=progress_bar)
            return self.finish_csv_upload()
        finally:
            if requeue_on_finish is not None:
                requeue_on_finish.requeue()
            if io_in is not None:
                io_in.close()
            self._clear_upload()

    def add_from_content(
            self,
            content: Union[bytes, str, pd.DataFrame],
            progress_bar: Optional[IO[Any]] = sys.stdout,
            requeue_on_finish: Optional[NodeHandle] = None,
            max_threads: int = 10) -> Optional[UploadFilesResponse]:
        io_in = None
        try:
            io_in = content_to_csv_bytes(content)
            self._upload_file(
                io_in,
                max_threads,
                ext="csv",
                progress_bar=progress_bar)
            return self.finish_csv_upload()
        finally:
            if requeue_on_finish is not None:
                requeue_on_finish.requeue()
            if io_in is not None:
                io_in.close()
            self._clear_upload()

# *** CSVBlobHandle ***


class TorchBlobHandle(BlobHandle):
    def finish_torch_upload(
            self,
            filename: Optional[str] = None) -> UploadFilesResponse:
        tmp_uri = self._tmp_uri
        if tmp_uri is None:
            raise ValueError("tmp_uri is None")
        args: Dict[str, Optional[Union[str, int]]] = {
            "tmp_uri": tmp_uri,
            "torch_uri": self.get_uri(),
            "owner_dag": self.get_owner_dag(),
            "owner_node": self.get_owner_node(),
            "filename": filename,
        }
        return cast(UploadFilesResponse, self._client.request_json(
            METHOD_POST, "/finish_torch", args))

    def add_from_file(
            self,
            filename: str,
            progress_bar: Optional[IO[Any]] = sys.stdout,
            max_threads: int = 10) -> Optional[UploadFilesResponse]:
        fname = filename
        if filename.endswith(INPUT_ZIP_EXT):
            fname = filename[:-len(INPUT_ZIP_EXT)]
        ext_pos = fname.rfind(".")
        if ext_pos >= 0:
            ext = filename[ext_pos + 1:]  # full filename
        else:
            raise ValueError("could not determine extension")
        try:
            with open(filename, "rb") as fbuff:
                self._upload_file(
                    fbuff,
                    max_threads,
                    ext=ext,
                    progress_bar=progress_bar)
            return self.finish_torch_upload(filename)
        finally:
            self._clear_upload()

# *** TorchBlobHandle ***


class JSONBlobHandle(BlobHandle):
    def __init__(
            self,
            client: XYMEClient,
            uri: str,
            is_full: bool) -> None:
        super().__init__(client, uri, is_full)
        self._count: Optional[int] = None

    def get_count(self) -> Optional[int]:
        return self._count

    def append_jsons(
            self,
            jsons: List[Any],
            requeue_on_finish: Optional[NodeHandle] = None,
            ) -> None:
        obj = {
            "blob": self.get_uri(),
            "jsons": jsons,
        }
        if requeue_on_finish is not None:
            obj["dag"] = requeue_on_finish.get_dag().get_uri()
            obj["node"] = requeue_on_finish.get_id()
        res = cast(JSONBlobAppendResponse, self._client.request_json(
            METHOD_PUT, "/json_append", obj))
        self._count = res["count"]

# *** JSONBlobHandle ***


class CustomCodeBlobHandle(BlobHandle):
    def set_custom_imports(
            self, modules: List[List[str]]) -> NodeCustomImports:
        return cast(NodeCustomImports, self._client.request_json(
            METHOD_PUT, "/custom_imports", {
                "dag": self.get_owner_dag(),
                "node": self.get_owner_node(),
                "modules": modules,
            }))

    def get_custom_imports(self) -> NodeCustomImports:
        return cast(NodeCustomImports, self._client.request_json(
            METHOD_GET, "/custom_imports", {
                "dag": self.get_owner_dag(),
                "node": self.get_owner_node(),
            }))

    def set_custom_code(self, func: FUNC) -> NodeCustomCode:
        from RestrictedPython import compile_restricted

        def fn_as_str(fun: FUNC) -> str:
            body = textwrap.dedent(inspect.getsource(fun))
            res = body + textwrap.dedent(f"""
            result = {fun.__name__}(*data, **kwargs)
            if result is None:
                raise ValueError("{fun.__name__} must return a value")
            """)
            compile_restricted(res, "inline", "exec")
            return res

        raw_code = fn_as_str(func)
        return cast(NodeCustomCode, self._client.request_json(
            METHOD_PUT, "/custom_code", {
                "dag": self.get_owner_dag(),
                "node": self.get_owner_node(),
                "code": raw_code,
            }))

    def get_custom_code(self) -> NodeCustomCode:
        return cast(NodeCustomCode, self._client.request_json(
            METHOD_GET, "/custom_code", {
                "dag": self.get_owner_dag(),
                "node": self.get_owner_node(),
            }))

# *** CustomCodeBlobHandle ***


class ComputationHandle:
    def __init__(
            self,
            dag: DagHandle,
            value_id: str,
            get_dyn_error: Callable[[], Optional[str]],
            set_dyn_error: Callable[[str], None]) -> None:
        self._dag = dag
        self._value_id = value_id
        self._value: Optional[ByteResponse] = None
        self._get_dyn_error = get_dyn_error
        self._set_dyn_error = set_dyn_error

    def has_fetched(self) -> bool:
        return self._value is not None

    def get(self) -> Optional[ByteResponse]:
        try:
            if self._value is None:
                self._value = self._dag.get_dynamic_result(self._value_id)
            return self._value
        except ServerSideError as e:
            if self._get_dyn_error() is None:
                self._set_dyn_error(str(e))
            raise e
        except KeyError as e:
            maybe_error = self._get_dyn_error()
            if maybe_error is not None:
                raise ServerSideError(maybe_error) from e
            raise e

    def get_id(self) -> str:
        return self._value_id

    def __str__(self) -> str:
        value = self._value
        if value is None:
            return f"value_id={self._value_id}"
        return f"value({type(value)})={value}"

    def __repr__(self) -> str:
        return f"{self.__class__.__name__}[{self.__str__()}]"

    def __hash__(self) -> int:
        return hash(self.get_id())

    def __eq__(self, other: object) -> bool:
        if not isinstance(other, self.__class__):
            return False
        return self.get_id() == other.get_id()

    def __ne__(self, other: object) -> bool:
        return not self.__eq__(other)

# *** ComputationHandle ***


def default_xyme_client() -> XYMEClient:
    return create_xyme_client(
        url=DEFAULT_URL,
        token=os.getenv("XYME_SERVER_TOKEN"),
        namespace=DEFAULT_NAMESPACE)


def create_xyme_client(
        url: str,
        token: Optional[str] = None,
        namespace: str = DEFAULT_NAMESPACE) -> XYMEClient:
    try:
        return XYMEClient(url, token, namespace)
    except LegacyVersion as lve:
        api_version = lve.get_api_version()
        if api_version == 3:
            from accern_xyme.v3.accern_xyme import create_xyme_client_v3

            return create_xyme_client_v3(url, token)  # type: ignore
        raise lve<|MERGE_RESOLUTION|>--- conflicted
+++ resolved
@@ -2825,23 +2825,13 @@
             ycols: List[str],
             is_clf: bool,
             model_name: str,
-<<<<<<< HEAD
             version: int = -1,
             model_params: Dict[str, Any] = {},
             delete_later_versions: bool = False,
-            full_init: bool = True) -> UploadFilesResponse:
-        try:
-            self._upload_file(model_obj, ext="pkl")
-=======
-            maybe_classes: Optional[List[str]] = None,
-            maybe_range: Optional[
-                Tuple[Optional[float], Optional[float]]] = None,
             max_threads: int = 10,
             full_init: bool = True) -> UploadFilesResponse:
         try:
             self._upload_file(model_obj, max_threads, ext="pkl")
-            output_range = (None, None) if maybe_range is None else maybe_range
->>>>>>> edfa9727
             return self._finish_upload_sklike(
                 model_name=model_name,
                 version=version,
