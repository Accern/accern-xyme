# pylint: disable=unused-import
<<<<<<< HEAD
__version__ = "0.2.5"
=======
__version__ = "4.0.4"
>>>>>>> e1527083
import accern_xyme.v2
import accern_xyme.v3
import accern_xyme.accern_xyme
import accern_xyme.types
import accern_xyme.util

from accern_xyme.accern_xyme import *
from accern_xyme.types import *
from accern_xyme.util import *<|MERGE_RESOLUTION|>--- conflicted
+++ resolved
@@ -1,9 +1,5 @@
 # pylint: disable=unused-import
-<<<<<<< HEAD
-__version__ = "0.2.5"
-=======
 __version__ = "4.0.4"
->>>>>>> e1527083
 import accern_xyme.v2
 import accern_xyme.v3
 import accern_xyme.accern_xyme
