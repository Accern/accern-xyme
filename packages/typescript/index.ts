/// <reference lib="dom" />
import { Readable } from 'stream';
import FormData from 'form-data';
import { promises as fpm } from 'fs';
import { HeadersInit, Response, RequestInit } from 'node-fetch';
import { performance } from 'perf_hooks';
import jsSHA from 'jssha';
import {
    AllowedCustomImports,
    BlobFilesResponse,
    BlobInit,
    BlobOwner,
    CacheStats,
    CopyBlob,
    CSVBlobResponse,
    DagCreate,
    DagDef,
    DagInfo,
    DagInit,
    DagList,
    DagPrettyNode,
    DagReload,
    DictStrStr,
    DynamicFormat,
    DynamicResults,
    DynamicStatusResponse,
    FlushAllQueuesResponse,
    InCursors,
    InstanceStatus,
    JSONBlobAppendResponse,
    // JSONBlobResponse,
    KafkaGroup,
    KafkaMessage,
    KafkaOffsets,
    KafkaThroughput,
    KafkaTopics,
    KnownBlobs,
    MinimalQueueStatsResponse,
    ModelParamsResponse,
    ModelReleaseResponse,
    ModelSetupResponse,
    NamespaceUpdateSettings,
    NodeChunk,
    NodeCustomImports,
    NodeDef,
    NodeDefInfo,
    NodeInfo,
    NodeState,
    NodeStatus,
    NodeTiming,
    NodeTypes,
    NodeUserColumnsResponse,
    PrettyResponse,
    PutNodeBlob,
    QueueMode,
    QueueStatsResponse,
    QueueStatus,
    ReadNode,
    SetNamedSecret,
    SettingsObj,
    TaskStatus,
    Timing,
    TimingResult,
    Timings,
    TritonModelsResponse,
    UploadFilesResponse,
    VersionResponse,
    WorkerScale,
} from './types';
import {
    HTTPResponseError,
    METHOD_FILE,
    METHOD_GET,
    METHOD_POST,
    METHOD_PUT,
    retryWithTimeout,
    RetryOptions,
    handleError,
    METHOD_DELETE,
} from './request';
import {
    assertBoolean,
    assertString,
    ByteResponse,
    forceKey,
    getAge,
    getFileHash,
    getFileUploadChunkSize,
    getQueryURL,
    interpretCtype,
    isUndefined,
    mergeCtype,
    openWrite,
    safeOptNumber,
    std,
} from './util';
import { KeyError } from './errors';
export * from './errors';
export * from './request';
export * from './types';

const API_VERSION = 4;
const EMPTY_BLOB_PREFIX = 'null://';
const PREFIX = 'xyme';
const DEFAULT_NAMESPACE = 'default';
const INPUT_ZIP_EXT = '.zip';
const CUSTOM_NODE_TYPES = [
    'custom_data',
    'custom_json',
    'custom_json_to_data',
    'custom_json_join_data',
];

export interface XYMEConfig {
    url: string;
    token: string;
    namespace?: string;
}

interface XYMERequestArgument {
    addNamespace?: boolean;
    addPrefix?: boolean;
    apiVersion?: number;
    args: { [key: string]: any };
    files?: { [key: string]: Buffer };
    method: string;
    path: string;
    retry?: Partial<RetryOptions>;
}

export default class XYMEClient {
    apiVersion?: number;
    autoRefresh = true;
    dagCache: WeakMap<{ ['uri']: string }, DagHandle>;
    namespace: string;
    nodeDefs?: { [key: string]: NodeDefInfo };
    token: string;
    url: string;

    constructor(config: XYMEConfig) {
        this.token = config.token;
        this.url = config.url;
        this.namespace = config.namespace || DEFAULT_NAMESPACE;
        this.dagCache = new WeakMap();
    }

    public async getAPIVersion(): Promise<number> {
        if (isUndefined(this.apiVersion)) {
            const serverVersions = await this.getServerVersion();

            if (serverVersions.api_version < API_VERSION) {
                throw new Error(
                    `Legacy version ${serverVersions.api_version}`
                );
            }
            this.apiVersion = serverVersions.api_version;
        }
        if (isUndefined(this.apiVersion)) {
            throw new Error('no apiVersion');
        }
        return this.apiVersion;
    }

    private setAutoRefresh(autoRefresh: boolean) {
        this.autoRefresh = autoRefresh;
    }

    public isAutoRefresh(): boolean {
        return this.autoRefresh;
    }

    public refresh() {
        this.nodeDefs = undefined;
    }

    private maybeRefresh() {
        if (this.isAutoRefresh()) {
            this.refresh();
        }
    }
    private async getPrefix(
        addPrefix: boolean,
        apiVersion: number | undefined
    ): Promise<string> {
        let prefix = '';
        if (addPrefix) {
            let apiVersionNumber: number;
            if (isUndefined(apiVersion)) {
                apiVersionNumber = await this.getAPIVersion();
            } else {
                apiVersionNumber = apiVersion;
            }
            prefix = `${PREFIX}/v${apiVersionNumber}`;
        }
        return prefix;
    }

    private async rawRequestBytes(
        rargs: XYMERequestArgument
    ): Promise<[Buffer, string]> {
        const {
            method,
            path,
            args,
            addPrefix,
            addNamespace,
            apiVersion,
            files,
            retry,
            ...rest
        } = rargs;
        const prefix = await this.getPrefix(addPrefix, apiVersion);
        const url = `${this.url}${prefix}${path}`;
        let headers: HeadersInit = {
            Authorization: this.token,
        };
        if (addNamespace) {
            headers = {
                ...headers,
                namespace: this.namespace,
            };
        }
        const options: RequestInit = {
            method,
            headers,
            body: JSON.stringify(args),
            ...(rest as RequestInit),
        };
        if (method !== 'FILE' && files !== undefined) {
            throw new Error(
                `files are only allow for post (got ${method}): ${files}`
            );
        }
        let response: Response | undefined = undefined;

        switch (method) {
            case METHOD_GET: {
                // eslint-disable-next-line @typescript-eslint/no-unused-vars
                const { body, ...init } = options;
                response = await retryWithTimeout(
                    getQueryURL(args, url),
                    retry,
                    init
                );
                break;
            }
            case METHOD_POST:
            case METHOD_PUT:
            case METHOD_DELETE: {
                response = await retryWithTimeout(url, retry, options);
                break;
            }
            case METHOD_FILE: {
                const { headers } = options;
                const formData = new FormData();
                if (files) {
                    Object.keys(files).map((key) => {
                        const buffCopy = Buffer.from(files[key]);
                        formData.append(key, buffCopy);
                    });
                    Object.keys(args).map((key) => {
                        formData.append(key, args[key]);
                    });
                    response = await retryWithTimeout(url, retry, {
                        ...options,
                        method: METHOD_POST,
                        body: formData,
                        headers: {
                            ...headers,
                            ...formData.getHeaders(),
                        },
                    });
                }
                break;
            }
            default:
                throw new Error(`unknown method ${method}`);
        }
        if (response) {
            handleError(response);
            return [
                await response.buffer(),
                response.headers.get('content-type'),
            ];
        } else {
            throw new Error('no server response');
        }
    }

    private async rawRequestJSON<T>(rargs: XYMERequestArgument): Promise<T> {
        const {
            method,
            path,
            args,
            addPrefix,
            addNamespace,
            apiVersion,
            files,
            retry,
            ...rest
        } = rargs;
        const prefix = await this.getPrefix(addPrefix, apiVersion);
        const url = `${this.url}${prefix}${path}`;
        let headers: HeadersInit = {
            'Authorization': this.token,
            'content-type': 'application/json',
        };
        if (addNamespace) {
            headers = {
                ...headers,
                namespace: this.namespace,
            };
        }
        const options: RequestInit = {
            method,
            headers,
            body: JSON.stringify(args),
            ...(rest as RequestInit),
        };
        if (method !== 'FILE' && files !== undefined) {
            throw new Error(
                `files are only allow for post (got ${method}): ${files}`
            );
        }
        let response: Response | undefined = undefined;

        switch (method) {
            case METHOD_GET: {
                // eslint-disable-next-line @typescript-eslint/no-unused-vars
                const { body, ...init } = options;
                response = await retryWithTimeout(
                    getQueryURL(args, url),
                    retry,
                    init
                );
                break;
            }
            case METHOD_POST:
            case METHOD_PUT:
            case METHOD_DELETE: {
                response = await retryWithTimeout(url, retry, options);
                break;
            }
            case METHOD_FILE: {
                const { headers } = options;
                const formData = new FormData();
                if (files) {
                    Object.keys(files).map((key) => {
                        const buffCopy = Buffer.from(files[key]);
                        formData.append(key, buffCopy);
                    });
                    Object.keys(args).map((key) => {
                        formData.append(key, args[key]);
                    });
                    response = await retryWithTimeout(url, retry, {
                        ...options,
                        method: METHOD_POST,
                        body: formData,
                        headers: {
                            ...headers,
                            ...formData.getHeaders(),
                        },
                    });
                }
                break;
            }
            default:
                throw new Error(`unknown method ${method}`);
        }
        if (response) {
            handleError(response);
            return await response.json();
        } else {
            throw new Error('no server response');
        }
    }

    private async rawRequestString(
        rargs: XYMERequestArgument
    ): Promise<Readable> {
        const {
            method,
            path,
            args,
            addPrefix,
            addNamespace,
            apiVersion,
            retry,
            ...rest
        } = rargs;
        const prefix = await this.getPrefix(addPrefix, apiVersion);
        const url = `${this.url}${prefix}${path}`;
        let response: Response = undefined;
        let headers: HeadersInit = {
            'Authorization': this.token,
            'content-type': 'application/text',
        };
        if (addNamespace) {
            headers = {
                ...headers,
                namespace: this.namespace,
            };
        }
        const options: RequestInit = {
            ...rest,
            method,
            headers,
            body: JSON.stringify(args),
        };

        switch (method) {
            case METHOD_GET: {
                // eslint-disable-next-line @typescript-eslint/no-unused-vars
                const { body, ...init } = options;
                response = await retryWithTimeout(
                    getQueryURL(args, url),
                    retry,
                    init
                );
                break;
            }
            case METHOD_POST:
                response = await retryWithTimeout(url, retry, options);
                break;
            default:
                throw new Error(`unknown method ${method}`);
        }
        if (response) {
            handleError(response);
            try {
                const text = await response.text();
                return Readable.from(text);
            } catch (error) {
                throw new Error('JSON parse error');
            }
        } else {
            throw new Error('no server response');
        }
    }

    public async requestBytes(
        rargs: XYMERequestArgument
    ): Promise<[Buffer, string]> {
        const {
            addNamespace = true,
            addPrefix = true,
            apiVersion = undefined,
            ...rest
        } = rargs;
        return await this.rawRequestBytes({
            ...rest,
            addNamespace,
            addPrefix,
            apiVersion,
        });
    }

    public async requestJSON<T>(rargs: XYMERequestArgument): Promise<T> {
        const {
            addNamespace = true,
            addPrefix = true,
            apiVersion = undefined,
            ...rest
        } = rargs;
        return await this.rawRequestJSON({
            ...rest,
            addNamespace,
            addPrefix,
            apiVersion,
        });
    }

    public async requestString(rargs: XYMERequestArgument): Promise<Readable> {
        const {
            addNamespace = true,
            addPrefix = true,
            apiVersion = undefined,
            ...rest
        } = rargs;
        return await this.rawRequestString({
            ...rest,
            addNamespace,
            addPrefix,
            apiVersion,
        });
    }

    public async getServerVersion(): Promise<VersionResponse> {
        return await this.requestJSON<VersionResponse>({
            method: METHOD_GET,
            path: `${PREFIX}/v${API_VERSION}/version`,
            addPrefix: false,
            addNamespace: false,
            args: {},
        });
    }

    public async getNamespaces(): Promise<string[]> {
        return await this.requestJSON<{ namespaces: string[] }>({
            method: METHOD_GET,
            path: '/namespaces',
            addNamespace: false,
            args: {},
        }).then((response) => response.namespaces);
    }

    public async getDags(): Promise<string[]> {
        const [, dags] = await this.getDagTimes(false);
        return dags.map((dag) => dag[0]);
    }

    public async getDagAges(): Promise<[string, string, string][]> {
        const [curTime, dags] = await this.getDagTimes(true);
        const sorted = dags.sort((a, b) => {
            const oldA = safeOptNumber(a[1]);
            const oldB = safeOptNumber(b[1]);
            let cmp = +oldA[0] - +oldB[0] || oldA[1] - oldB[1];
            if (cmp !== 0) {
                return cmp;
            }
            const latestA = safeOptNumber(a[2]);
            const latestB = safeOptNumber(b[2]);
            cmp = +latestA[0] - +latestB[0] || latestA[1] - latestB[1];
            if (cmp !== 0) {
                return cmp;
            }
            return +(a[0] >= b[0]);
        });
        const ages: [string, string, string][] = [];
        sorted.forEach((dag) => {
            ages.push([
                dag[0],
                getAge(curTime, dag[1]),
                getAge(curTime, dag[2]),
            ]);
        });
        return ages;
    }
    public async getDagTimes(
        retrieveTimes: boolean
    ): Promise<[DagList['cur_time'], DagList['dags']]> {
        const response: DagList = await this.requestJSON({
            method: METHOD_GET,
            path: '/dags',
            args: {
                retrieve_times: +retrieveTimes,
            },
        });
        return [response.cur_time, response.dags];
    }

    public async getDag(dagUri: string): Promise<DagHandle> {
        const mDag = this.dagCache.get({ uri: dagUri });
        if (mDag) {
            return mDag;
        }
        const dag = new DagHandle(this, dagUri);
        this.dagCache.set({ uri: dagUri }, dag);
        return dag;
    }

    public async getNodeDefs(): Promise<NodeTypes['info']> {
        this.maybeRefresh();
        if (this.nodeDefs) {
            return this.nodeDefs;
        }
        const nodeDefs = await this.requestJSON<NodeTypes>({
            method: METHOD_GET,
            path: '/node_types',
            addNamespace: false,
            args: {},
        });
        this.nodeDefs = nodeDefs.info;
        return nodeDefs.info;
    }

    public async createNewBlob(blobType: string): Promise<string> {
        return await this.requestJSON<BlobInit>({
            method: METHOD_POST,
            path: '/blob_init',
            addNamespace: true,
            args: {
                type: blobType,
            },
        }).then((response) => response.blob);
    }

    // public getBlobHandle(uri: string, isFull = false): BlobHandle {
    //     return new BlobHandle(this, uri, isFull);
    // }

    public async getCSVBlobHandle(blobURI: string): Promise<CSVBlobHandle> {
        const owner = await this.requestJSON<BlobOwner>({
            method: METHOD_GET,
            path: '/blob_owner',
            args: {
                blob: blobURI,
            },
        });
        return new CSVBlobHandle(this, blobURI, owner);
    }

    public async setBlobOwner(
        blobURI: string,
        dagId: string = undefined,
        nodeId: string = undefined,
        externalOwner = false
    ): Promise<BlobOwner> {
        return await this.requestJSON<BlobOwner>({
            method: METHOD_PUT,
            path: '/blob_owner',
            args: {
                blob: blobURI,
                owner_dag: dagId,
                owner_node: nodeId,
                external_owner: externalOwner,
            },
        });
    }

    public async createNewDag(
        userName?: string,
        dagName?: string,
        index?: string
    ) {
        return await this.requestJSON<DagInit>({
            method: METHOD_POST,
            path: '/dag_init',
            addNamespace: true,
            args: {
                ...(userName ? { user: userName } : {}),
                ...(dagName ? { name: dagName } : {}),
                ...(index ? { index } : {}),
            },
        }).then((response) => response.dag);
    }

    public async duplicateDag(
        dagUri: string,
        destUri?: string,
        copyNonownedBlobs = true
    ): Promise<string> {
        return await this.requestJSON<DagCreate>({
            method: METHOD_POST,
            path: '/dag_dup',
            args: {
                dag: dagUri,
                copy_nonowned_blobs: copyNonownedBlobs,
                ...(destUri ? { dest: destUri } : {}),
            },
        }).then((response) => response.dag);
    }

    public async setDag(dagUri: string, defs: DagDef): Promise<DagHandle> {
        const dagCreate = await this.requestJSON<DagCreate>({
            method: METHOD_POST,
            path: '/dag_create',
            args: {
                dag: dagUri,
                defs,
            },
        });
        const uri = dagCreate.dag;
        const warnings = dagCreate.warnings;
        const numWarnings = warnings.length;
        if (numWarnings > 1) {
            console.info(`
                ${numWarnings} warnings while setting dag ${dagUri}:\n"`);
        } else if (numWarnings === 1) {
            console.info(`Warning while setting dag ${dagUri}:\n`);
        }
        warnings.forEach((warn) => console.info(`${warn}\n`));
        return this.getDag(uri);
    }

    public async setSettings(settings: SettingsObj): Promise<SettingsObj> {
        return await this.requestJSON<NamespaceUpdateSettings>({
            method: METHOD_POST,
            path: '/settings',
            args: {
                settings,
            },
        }).then((response) => response.settings);
    }

    public async getSettings(): Promise<SettingsObj> {
        return await this.requestJSON<NamespaceUpdateSettings>({
            method: METHOD_GET,
            path: '/settings',
            args: {},
        }).then((response) => response.settings);
    }

    public async getAllowedCustomImports(): Promise<AllowedCustomImports> {
        return await this.requestJSON<AllowedCustomImports>({
            method: METHOD_GET,
            path: '/allowed_custom_imports',
            addNamespace: false,
            args: {},
        });
    }

    public async checkQueueStats(
        minimal: false,
        dag?: string
    ): Promise<QueueStatsResponse>;
    public async checkQueueStats(
        minimal: true,
        dag?: string
    ): Promise<MinimalQueueStatsResponse>;
    public async checkQueueStats(
        minimal: boolean,
        dag?: string
    ): Promise<MinimalQueueStatsResponse | MinimalQueueStatsResponse> {
        let args: { [key: string]: number | string } = {
            minimal: +minimal,
        };
        if (!isUndefined(dag)) {
            args = {
                ...args,
                dag,
            };
        }
        if (minimal) {
            return await this.requestJSON<MinimalQueueStatsResponse>({
                method: METHOD_GET,
                path: '/queue_stats',
                args,
            });
        } else {
            return this.requestJSON<QueueStatsResponse>({
                method: METHOD_GET,
                path: '/queue_stats',
                args,
            });
        }
    }

    public async getInstanceStatus(
        dagUri?: string,
        nodeId?: string
    ): Promise<{ [key in InstanceStatus]: number }> {
        return await this.requestJSON<{ [key in InstanceStatus]: number }>({
            method: METHOD_GET,
            path: '/instance_status',
            args: {
                dag: dagUri,
                node: nodeId,
            },
        });
    }

    public async getQueueMode(): Promise<string> {
        return await this.requestJSON<QueueMode>({
            method: METHOD_GET,
            path: '/queue_mode',
            args: {},
            addNamespace: false,
        }).then((response) => response.mode);
    }

    public async setQueueMode(mode: string): Promise<string> {
        return await this.requestJSON<QueueMode>({
            method: METHOD_PUT,
            path: '/queue_mode',
            args: {
                mode,
            },
            addNamespace: false,
        }).then((response) => response.mode);
    }

    public async flushAllQueueData(): Promise<void> {
        async function doFlush(that: XYMEClient): Promise<boolean> {
            return await that
                .requestJSON<FlushAllQueuesResponse>({
                    method: METHOD_POST,
                    path: '/flushall_all_queues',
                    args: {},
                    addNamespace: false,
                })
                .then((response) => response.success);
        }
        while (doFlush(this)) {
            // eslint-disable-next-line @typescript-eslint/no-empty-function
            setTimeout(() => {}, 1000);
        }
    }

    public async getCacheStats(): Promise<CacheStats> {
        return await this.requestJSON<CacheStats>({
            method: METHOD_GET,
            path: '/cache_stats',
            args: {},
            addNamespace: false,
        });
    }

    public async resetCache(): Promise<CacheStats> {
        return await this.requestJSON<CacheStats>({
            method: METHOD_POST,
            path: '/cache_reset',
            args: {},
            addNamespace: false,
        });
    }

    public async createKafkaErrorTopic(): Promise<KafkaTopics> {
        return await this.requestJSON<KafkaTopics>({
            method: METHOD_POST,
            path: '/kafka_topics',
            args: {
                num_partitions: 1,
            },
        });
    }

    public async deleteKafkaErrorTopic(): Promise<KafkaTopics> {
        return await this.requestJSON<KafkaTopics>({
            method: METHOD_POST,
            path: '/kafka_topics',
            args: {
                num_partitions: 0,
            },
        });
    }

    public async readKafkaErrors(offset: string): Promise<string[]> {
        return await this.requestJSON<string[]>({
            method: METHOD_GET,
            path: '/kafka_msg',
            args: {
                offset: offset || 'current',
            },
        });
    }

    public async getNamedSecrets(
        showValues = false
    ): Promise<{ [key: string]: string | null }> {
        return await this.requestJSON<{ [key: string]: string | null }>({
            method: METHOD_GET,
            path: '/named_secrets',
            args: {
                show: +showValues,
            },
        });
    }

    public async setNamedSecrets(
        key: string,
        value: string
    ): Promise<boolean> {
        return await this.requestJSON<SetNamedSecret>({
            method: METHOD_PUT,
            path: '/named_secrets',
            args: {
                key,
                value,
            },
        }).then((response) => response.replaced);
    }

    public async getErrorLogs(): Promise<string> {
        const stream = await this.requestString({
            method: METHOD_GET,
            path: '/error_logs',
            args: {},
        });
        return await stream.read();
    }

    public async getKnownBlobAges(
        blobType?: string,
        connector?: string
    ): Promise<[string, string][]> {
        const [curTime, blobs] = await this.getKnonwBlobTimes(
            true,
            blobType,
            connector
        );
        const sorted = blobs.sort((a, b) => {
            const oldA = safeOptNumber(a[1]);
            const oldB = safeOptNumber(b[1]);
            const cmp = +oldA[0] - +oldB[0] || oldA[1] - oldB[1];
            if (cmp !== 0) {
                return cmp;
            }
            return +(a[0] >= b[0]);
        });
        const ages: [string, string][] = [];
        sorted.forEach((dag) => {
            ages.push([dag[0], getAge(curTime, dag[1])]);
        });
        return ages;
    }

    public async getKnonwBlobTimes(
        retrieveTimes: boolean,
        blobType?: string,
        connector?: string
    ): Promise<[KnownBlobs['cur_time'], KnownBlobs['blobs']]> {
        const response = await this.requestJSON<KnownBlobs>({
            method: METHOD_GET,
            path: '/known_blobs',
            args: {
                retrieve_times: +retrieveTimes,
                ...(blobType ? { blob_type: blobType } : {}),
                ...(connector ? { connector } : {}),
            },
        });
        return [response.cur_time, response.blobs];
    }

    public async getTritonModels(): Promise<string[]> {
        return await this.requestJSON<TritonModelsResponse>({
            method: METHOD_GET,
            path: '/inference_models',
            args: {},
        }).then((response) => response.models);
    }
}

export class DagHandle {
    client: XYMEClient;
    company?: string;
    dynamicError?: string;
    ins?: string[];
    highPriority?: boolean;
    name?: string;
    nodeLookup: DictStrStr = {};
    nodes: { [key: string]: NodeHandle } = {};
    outs?: [string, string][];
    queueMng?: string;
    state?: string;
    uri: string;

    constructor(client: XYMEClient, uri: string) {
        this.client = client;
        this.uri = uri;
    }

    public refresh() {
        this.company = undefined;
        this.ins = undefined;
        this.highPriority = undefined;
        this.name = undefined;
        this.outs = undefined;
        this.queueMng = undefined;
        this.state = undefined;
    }

    private maybeRefresh() {
        if (this.client.isAutoRefresh()) {
            this.refresh();
        }
    }

    private async maybeFetch() {
        if (this.name === undefined) {
            await this.fetchInfo();
        }
    }

    private async fetchInfo() {
        const info = await this.getInfo();
        this.name = info.name;
        this.company = info.company;
        this.state = info.state;
        this.highPriority = info.high_priority;
        this.queueMng = info.queue_mng;
        this.ins = info.ins;
        this.outs = info.outs;
        const oldNodes = this.nodes === undefined ? {} : this.nodes;
        this.nodes = info.nodes.reduce(
            (o, nodeInfo) => ({
                ...o,
                [nodeInfo.id]: NodeHandle.fromNodeInfo(
                    this.client,
                    this,
                    nodeInfo,
                    oldNodes[nodeInfo.id]
                ),
            }),
            {}
        );
        this.nodeLookup = info.nodes.reduce(
            (o, nodeInfo) => ({
                ...o,
                [nodeInfo.name]: nodeInfo.id,
            }),
            {}
        );
    }

    public async getInfo(): Promise<DagInfo> {
        return await this.client.requestJSON<DagInfo>({
            method: METHOD_GET,
            path: '/dag_info',
            addNamespace: true,
            args: {
                dag: this.uri,
            },
        });
    }

    public getUri(): string {
        return this.uri;
    }

    public async getNodes(): Promise<string[]> {
        this.maybeRefresh();
        await this.maybeFetch();
        return Object.keys(this.nodes);
    }

    public async getNode(nodeName: string): Promise<NodeHandle> {
        this.maybeRefresh();
        await this.maybeFetch();
        const nodeId = forceKey(this.nodeLookup, nodeName);
        return forceKey(this.nodes, nodeId);
    }

    public async getName(): Promise<string> {
        this.maybeRefresh();
        await this.maybeFetch();
        return assertString(this.name);
    }

    public async getCompany(): Promise<string> {
        this.maybeRefresh();
        await this.maybeFetch();
        return assertString(this.company);
    }

    public async getStateType(): Promise<string> {
        this.maybeRefresh();
        await this.maybeFetch();
        return assertString(this.state);
    }

    public async getTiming(blacklist?: string[]): Promise<TimingResult> {
        const blist = blacklist ?? [];
        const nodeTiming: { [key: string]: NodeTiming } = {};
        const nodes = await this.getNodes();

        function getFilteredTimes(
            nodeTime: Timing[]
        ): [number, number, Timing[]] {
            let fns: Timing[] = [];
            let nodeTotal = 0.0;
            nodeTime.forEach((value) => {
                if (blist.indexOf(value.name) < 0) {
                    fns = [...fns, value];
                    nodeTotal += value.total;
                }
            });
            if (fns.length <= 0) {
                return [0, 0, fns];
            }
            return [nodeTotal, nodeTotal / fns.length, fns];
        }

        let dagTotal = 0.0;
        nodes.forEach(async (nodeStr) => {
            const node = await this.getNode(nodeStr);
            const nodeTime = await node.getTiming();
            const [nodeTotal, avgTime, fns] = getFilteredTimes(nodeTime);
            const nodeName = await node.getNodeDef().then((res) => res.name);
            nodeTiming[node.getId()] = {
                nodeName,
                nodeTotal,
                nodeAvg: avgTime,
                fns,
            };
            dagTotal += nodeTotal;
        });
        const nodeTimingSorted = Object.entries(nodeTiming).sort(
            ([, a], [, b]) => a['nodeTotal'] - b['nodeTotal']
        );
        return {
            dagTotal,
            nodes: nodeTimingSorted,
        };
    }

    public async isHighPriority(): Promise<boolean> {
        this.maybeRefresh();
        await this.maybeFetch();
        return assertBoolean(this.highPriority);
    }

    public async isQueue(): Promise<boolean> {
        this.maybeRefresh();
        await this.maybeFetch();
        return this.queueMng !== undefined;
    }

    public async getQueueMng(): Promise<string | undefined> {
        this.maybeRefresh();
        await this.maybeFetch();
        return this.queueMng;
    }

    public async getIns(): Promise<string[]> {
        this.maybeRefresh();
        await this.maybeFetch();
        if (isUndefined(this.ins)) {
            throw new Error(`${this.ins} is undefined`);
        } else {
            return this.ins;
        }
    }

    public async getOuts(): Promise<[string, string][]> {
        this.maybeRefresh();
        await this.maybeFetch();
        if (isUndefined(this.outs)) {
            throw new Error(`${this.outs} is undefined`);
        } else {
            return this.outs;
        }
    }

    public setDag(defs: DagDef) {
        this.client.setDag(this.getUri(), defs);
    }

    public async dynamicModel(
        inputs: any[],
        formatMethod: DynamicFormat = 'simple',
        noCache = false
    ): Promise<any[]> {
        return await this.client
            .requestJSON<DynamicResults>({
                method: METHOD_POST,
                path: '/dynamic_model',
                args: {
                    format: formatMethod,
                    inputs,
                    no_cache: noCache,
                    dag: this.getUri(),
                },
            })
            .then((response) => response.results);
    }

    public async dynamicList(
        inputs: any[],
        inputKey: string = undefined,
        outputKey: string = undefined,
        splitTh: number | null = 1000,
        formatMethod: DynamicFormat = 'simple',
        forceKeys = false,
        noCache = false
    ): Promise<any[]> {
        if (splitTh === null || inputs.length <= splitTh) {
            return await this.client
                .requestJSON<DynamicResults>({
                    method: METHOD_POST,
                    path: '/dynamic_list',
                    args: {
                        force_keys: forceKeys,
                        format: formatMethod,
                        input_key: inputKey,
                        inputs: inputs,
                        no_cache: noCache,
                        output_key: outputKey,
                        dag: this.getUri(),
                    },
                })
                .then((res) => res.results);
        }
        const resArray: any[] = new Array(inputs.length).fill(null);
        const splitNum = splitTh;
        const computeHalf = async (cur: any[], offset: number) => {
            if (cur.length <= splitNum) {
                const curRes = await this.dynamicList(
                    cur,
                    inputKey,
                    outputKey,
                    null,
                    formatMethod,
                    forceKeys,
                    noCache
                );
                Array.from(Array(curRes.length).keys()).forEach((ix) => {
                    resArray[offset + ix] = curRes[ix];
                });
                return;
            }
            const halfIx = Math.floor(cur.length / 2);
            await Promise.all([
                computeHalf(cur.slice(0, halfIx), offset),
                computeHalf(cur.slice(halfIx), offset + halfIx),
            ]).catch((err) => {
                console.error('Failed to get dynamic list', err);
            });
        };
        await computeHalf(inputs, 0);
        return resArray;
    }

    public async dynamic(inputData: Buffer): Promise<ByteResponse> {
        const [res, ctype] = await this.client.requestBytes({
            method: METHOD_FILE,
            path: '/dynamic',
            args: {
                dag: this.getUri(),
            },
            files: {
                file: inputData,
            },
        });
        return interpretCtype(res, ctype);
    }

    public async dynamicObj(inputObj: any): Promise<ByteResponse> {
        const buffer = Buffer.from(JSON.stringify(inputObj));
        return this.dynamic(buffer);
    }

    public async dynamicAsync(
        inputData: Buffer[]
    ): Promise<ComputationHandle[]> {
        const range = Array.from(Array(inputData.length).keys());
        const names = range.map((pos) => `file${pos}`);
        const files = range.reduce(
            (o, pos) => ({
                ...o,
                [names[pos]]: inputData[pos],
            }),
            {}
        );
        const res: { [key: string]: string } = await this.client.requestJSON({
            method: METHOD_FILE,
            path: '/dynamic_async',
            args: {
                dag: this.getUri(),
            },
            files,
        });
        return names.map(
            (name) =>
                new ComputationHandle(
                    this,
                    res[name],
                    this.getDynamicErrorMessage,
                    this.setDynamicErrorMessage
                )
        );
    }

    public setDynamicErrorMessage(msg?: string) {
        this.dynamicError = msg;
    }

    public getDynamicErrorMessage(): string | undefined {
        return this.dynamicError;
    }

    public async dynamicAsyncObj(
        inputData: any[]
    ): Promise<ComputationHandle[]> {
        return await this.dynamicAsync(
            inputData.map((inputObj) => Buffer.from(JSON.stringify(inputObj)))
        );
    }

    public async getDynamicResult(valueId: string): Promise<ByteResponse> {
        try {
            const [res, ctype] = await this.client.requestBytes({
                method: METHOD_GET,
                path: '/dynamic_result',
                args: {
                    dag: this.getUri(),
                    id: valueId,
                },
            });
            return interpretCtype(res, ctype);
        } catch (error) {
            if (
                error instanceof HTTPResponseError &&
                error.response.status === 404
            ) {
                throw new KeyError(`valueId ${valueId} does not exist`);
            }
            throw error;
        }
    }

    public async getDynamicStatus(
        valueIds: ComputationHandle[]
    ): Promise<{ [key: string]: QueueStatus }> {
        const res = await this.client.requestJSON<DynamicStatusResponse>({
            method: METHOD_POST,
            path: '/dynamic_status',
            args: {
                value_ids: valueIds.map((id) => id.getId()),
                dag: this.getUri(),
            },
        });
        const status = res.status;
        let hndMap: { [key: string]: ComputationHandle } = {};
        valueIds.map((id) => {
            hndMap = {
                ...hndMap,
                [id.getId()]: id,
            };
        });
        let hndStatus: { [key: string]: QueueStatus } = {};
        Object.keys(status).map((key) => {
            hndStatus = {
                ...hndStatus,
                [hndMap[key].valueId]: status[key],
            };
        });
        return hndStatus;
    }

    private async _pretty(
        nodesOnly: boolean,
        allowUnicode: boolean,
        prettyMethod = 'accern'
    ): Promise<PrettyResponse> {
        return await this.client.requestJSON<PrettyResponse>({
            method: METHOD_GET,
            path: '/pretty',
            args: {
                dag: this.getUri(),
                nodes_only: nodesOnly,
                allow_unicode: allowUnicode,
                method: prettyMethod,
            },
        });
    }

    public async pretty(
        nodesOnly = false,
        allowUnicode = true,
        prettyMethod = 'accern',
        display = true
    ): Promise<string | undefined> {
        const render = (value: string) => {
            if (display) {
                console.log(value);
                return undefined;
            } else {
                return value;
            }
        };
        const graphStr = await this._pretty(
            nodesOnly,
            allowUnicode,
            prettyMethod
        ).then((res) => res.pretty);
        return render(graphStr);
    }

    public async prettyObj(
        nodesOnly = false,
        allowUnicode = true
    ): Promise<DagPrettyNode[]> {
        return await this._pretty(nodesOnly, allowUnicode).then(
            (res) => res.nodes
        );
    }

    public async getDef(full = true): Promise<DagDef> {
        return await this.client.requestJSON({
            method: METHOD_GET,
            path: '/dag_def',
            args: {
                dag: this.getUri(),
                full: +full,
            },
        });
    }

    public async setAttr(attr: string, value: any): Promise<void> {
        let dagDef = await this.getDef();
        dagDef = {
            ...dagDef,
            [attr]: value,
        };
        await this.client.setDag(this.getUri(), dagDef);
    }

    public async setName(value: string): Promise<void> {
        await this.setAttr('name', value);
    }

    public async setCompany(value: string): Promise<void> {
        await this.setAttr('company', value);
    }

    public async setState(value: string): Promise<void> {
        await this.setAttr('state', value);
    }

    public async setHighPriority(value: string): Promise<void> {
        await this.setAttr('high_priority', value);
    }

    public async setQueueMng(value: string | undefined): Promise<void> {
        await this.setAttr('queue_mng', value);
    }

    public async checkQueueStats(minimal: false): Promise<QueueStatsResponse>;
    public async checkQueueStats(
        minimal: true
    ): Promise<MinimalQueueStatsResponse>;
    public async checkQueueStats(
        minimal: boolean
    ): Promise<MinimalQueueStatsResponse | MinimalQueueStatsResponse> {
        // FIXME: WTF? https://github.com/microsoft/TypeScript/issues/19360
        if (minimal) {
            return await this.client.checkQueueStats(true, this.getUri());
        } else {
            return await this.client.checkQueueStats(false, this.getUri());
        }
    }

    public async scaleWorker(replicas: number): Promise<boolean> {
        return await this.client
            .requestJSON<WorkerScale>({
                method: METHOD_POST,
                path: '/worker',
                args: {
                    dag: this.getUri(),
                    replicas,
                    task: undefined,
                },
            })
            .then((res) => res.success);
    }

    public async reload(timestamp: number | undefined): Promise<number> {
        return await this.client
            .requestJSON<DagReload>({
                method: METHOD_POST,
                path: '/dag_reload',
                args: {
                    dag: this.getUri(),
                    when: timestamp,
                },
            })
            .then((res) => res.when);
    }

    public async setKafkaTopicPartitions(
        numPartitions: number,
        largeInputRetention = false
    ): Promise<KafkaTopics> {
        return await this.client.requestJSON<KafkaTopics>({
            method: METHOD_POST,
            path: '/kafka_to[ics',
            args: {
                dag: this.getUri(),
                num_partitions: numPartitions,
                large_input_retention: largeInputRetention,
            },
        });
    }

    public async postKafkaObjs(inputObjs: any[]): Promise<string[]> {
        const bios = inputObjs.reduce(
            (o, inputObj) => [...o, Buffer.from(JSON.stringify(inputObj))],
            []
        );
        return await this.postKafkaMsgs(bios);
    }

    public async postKafkaMsgs(inputData: Buffer[]): Promise<string[]> {
        const range = Array.from(Array(inputData.length).keys());
        const names: string[] = range.map((ix) => `file_${ix}`);

        const files = inputData.reduce(
            (acc, _cV, cIndex) => ({
                ...acc,
                [`file${cIndex}`]: inputData[cIndex],
            }),
            {}
        );
        const msgs = await this.client
            .requestJSON<KafkaMessage>({
                method: METHOD_FILE,
                path: '/kafka_msg',
                args: {
                    dag: this.getUri(),
                },
                files,
            })
            .then((res) => res.messages);
        return names.map((name) => msgs[name]);
    }

    public async readKafkaOutput(
        offset = 'current',
        maxRows = 100
    ): Promise<ByteResponse | null> {
        const offsetStr = [offset];
        const readSingle = async () => {
            return await this.client.requestBytes({
                method: METHOD_GET,
                path: '/kafka_msg',
                args: {
                    dag: this.getUri(),
                    offset: offsetStr[0],
                },
            });
        };
        if (maxRows <= 1) {
            const [res, ctype] = await readSingle();
            return interpretCtype(res, ctype);
        }
        let res: Buffer[] = [];
        let ctype: string | undefined;
        // eslint-disable-next-line no-constant-condition
        while (true) {
            const [val, curCtype] = await readSingle();
            if (val === null) {
                break;
            }
            if (curCtype === null) {
                ctype = curCtype;
            } else if (ctype !== curCtype) {
                throw new Error(
                    `inconsistent return types ${ctype} != ${curCtype}`
                );
            }
            res = [...res, val];
            if (res.length >= maxRows) {
                break;
            }
        }
        if (res.length === 0 || isUndefined(ctype)) {
            return null;
        }
        return mergeCtype(res, ctype);
    }

    public async getKafkaOffsets(alive: boolean): Promise<KafkaOffsets> {
        return await this.client.requestJSON({
            method: METHOD_GET,
            path: '/kafka_offsets',
            args: {
                dag: this.getUri(),
                alive: +alive,
            },
        });
    }

    public async getKafkaThroughput(
        segmentInterval = 120.0,
        segments = 5
    ): Promise<KafkaThroughput> {
        if (segmentInterval <= 0) {
            throw new Error('segmentInterval should be > 0');
        }
        if (segments <= 0) {
            throw new Error('segments should be > 0');
        }
        let offsets = await this.getKafkaOffsets(false);
        let now = performance.now();
        let measurements: [number, number, number, number][] = [
            [offsets.input, offsets.output, offsets.error, now],
        ];
        let prev: number;
        const range = Array.from(Array(segments).keys());
        range.forEach(async () => {
            prev = now;
            while (now - prev < segmentInterval) {
                const timeout = Math.max(0.0, segmentInterval - (now - prev));
                // @typescript-eslint/no-empty-function
                // eslint-disable-next-line
                setTimeout(() => {}, timeout);
                now = performance.now();
            }
            offsets = await this.getKafkaOffsets(false);
            measurements = [
                ...measurements,
                [offsets.input, offsets.output, offsets.error, now],
            ];
        });
        const first = measurements[0];
        const last = measurements[-1];
        const totalInput = last[0] - first[0];
        const totalOutput = last[1] - first[1];
        const errors = last[2] - first[2];
        const total = last[3] - first[3];
        let inputSegments: number[] = [];
        let outputSegments: number[] = [];
        let curInput = first[0];
        let curOutput = first[1];
        let curTime = first[3];
        measurements.slice(1).forEach((measurement) => {
            const [nextInput, nextOutput, , nextTime] = measurement;
            const segTime = nextTime - curTime;
            inputSegments = [
                ...inputSegments,
                (nextInput - curInput) / segTime,
            ];
            outputSegments = [
                ...outputSegments,
                (nextOutput - curOutput) / segTime,
            ];
            curInput = nextInput;
            curOutput = nextOutput;
            curTime = nextTime;
        });
        let faster: 'input' | 'output' | 'both' = 'output';
        if (totalInput === totalOutput) {
            faster = 'both';
        } else if (totalInput > totalOutput) {
            faster = 'input';
        }
        return {
            dag: this.getUri(),
            input: {
                throughput: totalInput / total,
                max: Math.max(...inputSegments),
                min: Math.min(...inputSegments),
                stddev: std(inputSegments),
                segments,
                count: totalInput,
                total: total,
            },
            output: {
                throughput: totalOutput / total,
                max: Math.max(...outputSegments),
                min: Math.min(...outputSegments),
                stddev: std(outputSegments),
                segments,
                count: totalOutput,
                total: total,
            },
            faster,
            errors,
        };
    }

    public async getKafkaGroup(): Promise<KafkaGroup> {
        return await this.client.requestJSON({
            method: METHOD_GET,
            path: '/kafka_group',
            args: {
                dag: this.getUri(),
            },
        });
    }

    public async setKafkaGroup(
        groupId: string | undefined,
        reset: string | undefined,
        ...kwargs: any[]
    ): Promise<KafkaGroup> {
        return await this.client.requestJSON<KafkaGroup>({
            method: METHOD_PUT,
            path: '/kafka_group',
            args: {
                dag: this.getUri(),
                groupId,
                reset,
                ...kwargs,
            },
        });
    }
}

export class NodeHandle {
    blobs: { [key: string]: BlobHandle } = {};
    client: XYMEClient;
    configError?: string;
    dag: DagHandle;
    nodeId: string;
    inputs: { [key: string]: [string, string] } = {};
    name: string;
    state?: number;
    type: string;

    constructor(
        client: XYMEClient,
        dag: DagHandle,
        nodeId: string,
        name: string,
        kind: string
    ) {
        this.client = client;
        this.dag = dag;
        this.nodeId = nodeId;
        this.name = name;
        this.type = kind;
    }

    private asOwner(): BlobOwner {
        return {
            owner_dag: this.getDag().getUri(),
            owner_node: this.getId(),
        } as BlobOwner;
    }

    static fromNodeInfo(
        client: XYMEClient,
        dag: DagHandle,
        nodeInfo: NodeInfo,
        prev?: NodeHandle
    ): NodeHandle {
        let node: NodeHandle;
        if (prev === undefined) {
            node = new NodeHandle(
                client,
                dag,
                nodeInfo.id,
                nodeInfo.name,
                nodeInfo.type
            );
        } else {
            if (prev.getDag() !== dag) {
                throw new Error(`dag does${prev.getDag()} != ${dag}`);
            }
            node = prev;
        }
        node.updateInfo(nodeInfo);
        return node;
    }

    private updateInfo(nodeInfo: NodeInfo) {
        if (this.getId() !== nodeInfo.id) {
            throw new Error(`${this.getId()} != ${nodeInfo.id}`);
        }
        this.name = nodeInfo.name;
        this.type = nodeInfo.type;
        this.inputs = nodeInfo.inputs;
        this.state = nodeInfo.state;
        this.configError = nodeInfo.config_error;
        const blobs = nodeInfo.blobs;
        const owner = this.asOwner();
        this.blobs = Object.keys(blobs).reduce(
            (o, key) => ({
                ...o,
                [key]: new BlobHandle(this.client, blobs[key], false, owner),
            }),
            {}
        );
    }

    public getDag(): DagHandle {
        return this.dag;
    }

    public getId(): string {
        return this.nodeId;
    }

    public getName(): string {
        return this.name;
    }

    public getType(): string {
        return this.type;
    }

    public async getNodeDef(): Promise<NodeDefInfo> {
        const nodeDefs = await this.client.getNodeDefs();
        return nodeDefs[this.getType()];
    }

    public getInputs(): Set<string> {
        return new Set(Object.keys(this.inputs));
    }

    public async getInput(key: string): Promise<[NodeHandle, string]> {
        const [nodeId, outKey] = this.inputs[key];
        return [await this.getDag().getNode(nodeId), outKey];
    }

    public async getStatus(): Promise<TaskStatus> {
        return await this.client
            .requestJSON<NodeStatus>({
                method: METHOD_GET,
                path: '/node_status',
                args: {
                    dag: this.getDag().getUri(),
                    node: this.getId(),
                },
            })
            .then((response) => response.status);
    }

    public hasConfigError(): boolean {
        return this.configError !== undefined;
    }

    public getBlobs(): string[] {
        const blobs = Object.keys(this.blobs);
        blobs.sort();
        return blobs;
    }

    public getBlobHandles(): { [key: string]: BlobHandle } {
        return this.blobs;
    }

    public getBlobHandle(key: string): BlobHandle {
        return this.blobs[key];
    }

    public async setBlobUri(key: string, blobUri: string): Promise<string> {
        return await this.client
            .requestJSON<PutNodeBlob>({
                method: METHOD_PUT,
                path: '/node_blob',
                args: {
                    dag: this.getDag().getUri(),
                    node: this.getId(),
                    blob_key: key,
                    blob_uri: blobUri,
                },
            })
            .then((response) => response.new_uri);
    }

    public async getInCursorStates(): Promise<{ [key: string]: number }> {
        return await this.client
            .requestJSON<InCursors>({
                method: METHOD_GET,
                path: '/node_in_cursors',
                args: {
                    dag: this.getDag().getUri(),
                    node: this.getId(),
                },
            })
            .then((response) => response.cursors);
    }

    public async getHighestChunk(): Promise<number> {
        return await this.client
            .requestJSON<NodeChunk>({
                method: METHOD_GET,
                path: '/node_chunk',
                args: {
                    dag: this.getDag().getUri(),
                    node: this.getId(),
                },
            })
            .then((response) => response.chunk);
    }

    public async getShortStatus(allowUnicode = true): Promise<string> {
        const status_map: { [key in TaskStatus]: string } = {
            blocked: 'B',
            waiting: 'W',
            running: allowUnicode ? '→' : 'R',
            complete: allowUnicode ? '✓' : 'C',
            eos: 'X',
            paused: 'P',
            error: '!',
            unknown: '?',
            virtual: allowUnicode ? '∴' : 'V',
            queue: '=',
        };
        return status_map[await this.getStatus()];
    }
    public async getLogs(): Promise<string> {
        const textStream = await this.client.requestString({
            method: METHOD_GET,
            path: '/node_logs',
            args: {
                dag: this.getDag().getUri(),
                node: this.getId(),
            },
        });
        const logs = textStream.read();
        return logs;
    }

    public async getTiming(): Promise<Timing[]> {
        return await this.client
            .requestJSON<Timings>({
                method: METHOD_GET,
                path: '/node_perf',
                args: {
                    dag: this.getDag().getUri(),
                    node: this.getId(),
                },
            })
            .then((response) => response.times);
    }

    public async readBlob(
        key: string,
        chunk: number | undefined,
        forceRefresh?: boolean
    ): Promise<BlobHandle> {
        const uri = await this.client
            .requestJSON<ReadNode>({
                method: METHOD_POST,
                path: '/read_node',
                args: {
                    dag: this.getDag().getUri(),
                    node: this.getId(),
                    key,
                    chunk,
                    is_blocking: true,
                    force_refresh: forceRefresh || false,
                },
            })
            .then((response) => response.result_uri);
        if (uri === undefined) {
            throw new Error('uri is undefined');
        }
        return new BlobHandle(this.client, uri, true, this.asOwner());
    }

    public async read(
        key: string,
        chunk: number | undefined,
        forceRefresh?: boolean
    ): Promise<ByteResponse | null> {
        const blob = await this.readBlob(key, chunk, forceRefresh || false);
        return await blob.getContent();
    }

    public async clear(): Promise<NodeState> {
        return this.client.requestJSON<NodeState>({
            method: METHOD_PUT,
            path: '/node_state',
            args: {
                dag: this.getDag().getUri(),
                node: this.getId(),
                action: 'reset',
            },
        });
    }

    public async getCSVBlob(): Promise<CSVBlobHandle> {
        if (this.getType() !== 'csv_reader') {
            throw new Error('node has no csv blob');
        }
        const res = await this.client.requestJSON<CSVBlobResponse>({
            method: METHOD_GET,
            path: '/csv_blob',
            args: {
                dag: this.getDag().getUri(),
                node: this.getId(),
            },
        });
        const owner: BlobOwner = {
            owner_dag: this.getDag().getUri(),
            owner_node: this.getId(),
        };
        return new CSVBlobHandle(this.client, res.csv, owner);
    }

    // public async getJSONBlob(): Promise<JSONBlobHandle> {
    //     if (this.getType() !== 'jsons_reader') {
    //         throw new Error('node has no json blob');
    //     }
    //     const res = await this.client.requestJSON<JSONBlobResponse>({
    //         method: METHOD_GET,
    //         path: '/json_blob',
    //         args: {
    //             dag: this.getDag().getUri(),
    //             node: this.getId(),
    //         },
    //     });
    //     return new JSONBlobHandle(this.client, res['json'], res['count']);
    // }

    public checkCustomCodeNode() {
        if (CUSTOM_NODE_TYPES.indexOf(this.getType()) < 0) {
            throw new Error(`${this} is not a custom code node`);
        }
    }

    public async getUserColumn(key: string): Promise<NodeUserColumnsResponse> {
        return await this.client.requestJSON<NodeUserColumnsResponse>({
            method: METHOD_GET,
            path: '/user_columns',
            args: {
                dag: this.getDag().getUri(),
                node: this.getId(),
                key,
            },
        });
    }

    public async getDef(): Promise<NodeDef> {
        return await this.client.requestJSON<NodeDef>({
            method: METHOD_GET,
            path: '/node_def',
            args: {
                dag: this.getDag().getUri(),
                node: this.getId(),
            },
        });
    }
}

export class BlobHandle {
    client: XYMEClient;
    uri: string;
    isFull: boolean;
    ctype?: string;
    tmpUri?: string;
    owner: BlobOwner;

    constructor(
        client: XYMEClient,
        uri: string,
        isFull: boolean,
        owner: BlobOwner
    ) {
        this.client = client;
        this.uri = uri;
        this.isFull = isFull;
        this.owner = owner;
    }

    public getOwnerDag(): string {
        return this.owner.owner_dag;
    }

    public getOwnerNode(): string {
        return this.owner.owner_node;
    }

    private isEmpty(): boolean {
        return this.uri.startsWith(EMPTY_BLOB_PREFIX);
    }

    public getUri(): string {
        return this.uri;
    }

    public getCtype(): string | undefined {
        return this.ctype;
    }

    public async getContent(): Promise<ByteResponse | null> {
        this.ensureIsFull();
        if (this.isEmpty()) {
            return null;
        }
        const totalTime = 60.0;
        let sleepTime = 0.1;
        const sleepMul = 1.1;
        const sleepMax = 5.0;
        const startTime = performance.now();
        while (performance.now() - startTime <= totalTime) {
            try {
                const retryOptions: Partial<RetryOptions> = {
                    attempts: 1,
                    delay: sleepTime,
                };
                const [res, ctype] = await this.client.requestBytes({
                    method: METHOD_POST,
                    path: '/uri',
                    args: {
                        uri: this.getUri(),
                    },
                    retry: retryOptions,
                });
                return interpretCtype(res, ctype);
            } catch (error) {
                if (
                    error instanceof HTTPResponseError &&
                    error.response.status === 404
                ) {
                    throw error;
                }
                sleepTime = Math.min(sleepTime * sleepMul, sleepMax);
            }
        }
        throw new Error('timeout reading content');
    }

    private asStr(): string {
        return `${this.uri}`;
    }

    private ensureIsFull() {
        if (!this.isFull) throw new Error(`URI must be full: ${this.uri}`);
    }

    private ensureNotFull() {
        if (this.isFull) throw new Error(`URI must not be full: ${this.uri}`);
    }

    public async listFiles(): Promise<BlobHandle[]> {
        this.ensureNotFull();
        const response = await this.client.requestJSON<BlobFilesResponse>({
            method: METHOD_GET,
            path: '/blob_files',
            args: {
                blob: this.uri,
            },
        });
        return response.files.map((blob) => {
            return new BlobHandle(this.client, blob, true, this.owner);
        });
    }

    public async setOwner(owner: NodeHandle): Promise<BlobOwner> {
        this.ensureNotFull();
        return this.client.requestJSON<BlobOwner>({
            method: METHOD_PUT,
            path: '/blob_owner',
            args: {
                blob: this.uri,
                owner_dag: owner.getDag().getUri(),
                owner_node: owner.getId(),
            },
        });
    }

    public async getOwner(): Promise<BlobOwner> {
        this.ensureNotFull();
        return this.client.requestJSON<BlobOwner>({
            method: METHOD_GET,
            path: '/blob_owner',
            args: {
                blob: this.uri,
            },
        });
    }

    public async copyTo(
        toUri: string,
        newOwner: NodeHandle | undefined
    ): Promise<BlobHandle> {
        this.ensureNotFull();
        const ownerDag =
            newOwner !== undefined ? newOwner.getDag().getUri() : undefined;
        const ownerNode =
            newOwner !== undefined ? newOwner.getId() : undefined;
        const response = await this.client.requestJSON<CopyBlob>({
            method: METHOD_POST,
            path: '/copy_blob',
            args: {
                from_uri: this.uri,
                owner_dag: ownerDag,
                owner_node: ownerNode,
                to_uri: toUri,
            },
        });
        const owner = {
            owner_dag: ownerDag,
            owner_node: ownerNode,
        } as BlobOwner;
        return new BlobHandle(this.client, response.new_uri, false, owner);
    }

    public async downloadZip(toPath?: string): Promise<Buffer | undefined> {
        if (this.isFull) {
            throw new Error(`URI must not be full: ${this.getUri()}`);
        }
        const [res] = await this.client.requestBytes({
            method: METHOD_GET,
            path: '/download_zip',
            args: {
                blob: this.getUri(),
            },
        });
        if (isUndefined(toPath)) {
            return res;
        }
        await openWrite(res, toPath);
        return;
    }

    public async performUploadAction(
        action: string,
        additional: { [key: string]: string | number },
        fobj: Buffer | null
    ): Promise<UploadFilesResponse> {
        const args: { [key: string]: string | number } = {
            ...additional,
            action,
        };
        let method: string;
        let files: { [key: string]: Buffer } | undefined = undefined;
        if (fobj !== null) {
            method = METHOD_FILE;
            files = {
                file: fobj,
            };
        } else {
            method = METHOD_POST;
            files = undefined;
        }
        if (action == 'clear') {
            this.tmpUri = undefined;
        }
        return this.client.requestJSON<UploadFilesResponse>({
            method,
            path: '/upload_file',
            args,
            files,
        });
    }

    public async startUpload(
        size: number,
        hashStr: string,
        ext: string
    ): Promise<string> {
        const res = await this.performUploadAction(
            'start',
            {
                target: this.getUri(),
                hash: hashStr,
                size,
                ext,
            },
            null
        );
        const uri = res.uri;
        if (isUndefined(uri)) {
            throw new Error('uri undefined');
        }
        return uri;
    }
    public async appendUpload(uri: string, fobj: Buffer): Promise<number> {
        const res = await this.performUploadAction('append', { uri }, fobj);
        return res.pos;
    }

    public async finishUploadZip(): Promise<string[]> {
        const uri = this.tmpUri;
        if (isUndefined(uri)) {
            throw new Error('uri undefined');
        }
        return await this.client
            .requestJSON<UploadFilesResponse>({
                method: METHOD_POST,
                path: '/finish_zip',
                args: {
                    uri,
                },
            })
            .then((res) => res.files);
    }

    public async clearUpload() {
        const uri = this.tmpUri;
        if (!isUndefined(uri)) {
            await this.performUploadAction('clear', { uri }, null);
        }
    }
    /**
     * This is the helper method being used by uploadFile
     * and uploadFileUsingContent
     * @param curSize: Size of the updated buffer so far
     * @param buffer: the buffer chunk being uploaded
     * @param nread: number of bytes from the in the buffer
     * @param chunk: chunk size
     * @param that: the parent this being passed here
     * @returns
     */
    public async updateBuffer(
        curSize: number,
        buffer: Buffer,
        nread: number,
        chunk: number,
        that: BlobHandle
    ) {
        let data: Buffer;
        if (nread < chunk) {
            data = buffer.slice(0, nread);
        } else {
            data = buffer;
        }
        const newSize = await that.appendUpload(this.tmpUri, data);
        if (newSize - curSize !== data.length) {
            throw new Error(`
                incomplete chunk upload n:${newSize} o:${curSize}
                b: ${data.length}
            `);
        }
        return newSize;
    }
    public async uploadFile(
        fileContent: fpm.FileHandle,
        ext: string,
        progressBar?: WritableStream
    ): Promise<void> {
        const totalSize = (await fileContent.stat()).size;
        if (progressBar !== undefined) {
            progressBar.getWriter().write('Uploading file:\n');
        }
        const fileHash = await getFileHash(fileContent);

        const tmpUri = await this.startUpload(totalSize, fileHash, ext);
        this.tmpUri = tmpUri;
        let curPos = 0;
        let curSize = 0;

        async function uploadNextChunk(
            that: BlobHandle,
            chunk: number,
            fileHandle: fpm.FileHandle
        ): Promise<void> {
            const buffer = Buffer.alloc(chunk);
            await fileHandle.read(buffer, 0, 0, 0);
            const response = await fileHandle.read(buffer, 0, chunk, curPos);
            const nread = response.bytesRead;
            if (!nread) {
                return;
            }
            curPos += nread;
            const newSize = await this.updateBuffer(
                curSize,
                buffer,
                nread,
                chunk,
                that
            );
            curSize = newSize;
            await uploadNextChunk(that, chunk, fileHandle);
        }

        await uploadNextChunk(this, getFileUploadChunkSize(), fileContent);
<<<<<<< HEAD
=======
    }

    /**
     * This prototype method allows you to upload the file using content Buffer
     * @param contentBuffer: file content as Buffer object
     * @param ext: The file extension (e.g .csv)
     * @param progressBar: stream where we show the upload progress
     */
    public async uploadFileUsingContent(
        contentBuffer: Buffer,
        ext: string,
        progressBar?: WritableStream
    ): Promise<void> {
        if (progressBar !== undefined) {
            progressBar.getWriter().write('Uploading file:\n');
        }
        const totalSize = contentBuffer.byteLength;
        const shaObj = new jsSHA('SHA-224', 'BYTES');
        shaObj.update(contentBuffer.toString());
        const fileHash = shaObj.getHash('HEX');
        const tmpUri = await this.startUpload(totalSize, fileHash, ext);
        this.tmpUri = tmpUri;
        let curPos = 0;
        let curSize = 0;
        async function uploadNextBufferChunk(
            that: BlobHandle,
            chunk: number,
            contentBuffer: Buffer
        ): Promise<void> {
            const buffer = contentBuffer.slice(curPos, chunk);
            const nread = buffer.byteLength;
            if (!nread) {
                return;
            }
            curPos += nread;
            const newSize = await that.updateBuffer(
                curSize,
                buffer,
                nread,
                chunk,
                that
            );
            curSize = newSize;
            await uploadNextBufferChunk(that, chunk, contentBuffer);
        }

        await uploadNextBufferChunk(
            this,
            getFileUploadChunkSize(),
            contentBuffer
        );
>>>>>>> e503f70b
    }

    public async uploadZip(
        source: string | fpm.FileHandle
    ): Promise<BlobHandle[]> {
        let files: string[] = [];
        try {
            if (typeof source === 'string') {
                const fileHandle = await fpm.open(source, 'r');
                this.uploadFile(fileHandle, 'zip');
            } else {
                this.uploadFile(source, 'zip');
            }
            files = await this.finishUploadZip();
        } catch (error) {
            this.clearUpload();
        }
        return files.map(
            (blobUri) => new BlobHandle(this.client, blobUri, true, this.owner)
        );
    }
}

export class CSVBlobHandle extends BlobHandle {
    constructor(client: XYMEClient, uri: string, owner: BlobOwner) {
        super(client, uri, false, owner);
    }

    public async addFromFile(
        fileName: string,
        progressBar: WritableStream | undefined = undefined
    ) {
        let fname = fileName;
        if (fileName.endsWith(INPUT_ZIP_EXT)) {
            fname = fileName.slice(0, -INPUT_ZIP_EXT.length);
        }
        const extPos = fname.indexOf('.');
        let ext: string;
        if (extPos > 0) {
            ext = fileName.slice(extPos + 1);
        } else {
            throw new Error('could not determine extension');
        }
        const fileHandle = await fpm.open(fileName, 'r');

        try {
            await this.uploadFile(fileHandle, ext, progressBar);
            return await this.finishCSVUpload();
        } finally {
            await fileHandle.close();
            await this.clearUpload();
        }
    }

    public async addFromContent(
        fileName: string,
        content: Buffer,
        progressBar: WritableStream | undefined = undefined
    ) {
        let fname = fileName;
        if (fileName.endsWith(INPUT_ZIP_EXT)) {
            fname = fileName.slice(0, -INPUT_ZIP_EXT.length);
        }
        const extPos = fname.indexOf('.');
        let ext: string;
        if (extPos > 0) {
            ext = fileName.slice(extPos + 1);
        } else {
            throw new Error('could not determine extension');
        }

        try {
            await this.uploadFileUsingContent(content, ext, progressBar);
            return await this.finishCSVUpload();
        } finally {
            await this.clearUpload();
        }
    }

    public async finishCSVUpload(): Promise<UploadFilesResponse> {
        const tmpUri = this.tmpUri;
        if (isUndefined(tmpUri)) {
            throw new Error('uri undefined');
        }
        return await this.client.requestJSON({
            method: METHOD_POST,
            path: '/finish_csv',
            args: {
                tmp_uri: tmpUri,
                csv_uri: this.getUri(),
                owner_dag: this.owner.owner_dag,
                owner_node: this.owner.owner_node,
            },
        });
    }
}

export class CustomCodeBlobHandle extends BlobHandle {
    constructor(client: XYMEClient, uri: string, owner: BlobOwner) {
        super(client, uri, false, owner);
    }

    public async setCustomImports(
        modules: string[][]
    ): Promise<NodeCustomImports> {
        return await this.client.requestJSON({
            method: METHOD_PUT,
            path: '/custom_imports',
            args: {
                dag: this.getOwnerDag(),
                node: this.getOwnerNode(),
                modules,
            },
        });
    }

    public async getCustomImports(): Promise<NodeCustomImports> {
        return await this.client.requestJSON({
            method: METHOD_GET,
            path: '/custom_imports',
            args: {
                dag: this.getOwnerDag(),
                node: this.getOwnerNode(),
            },
        });
    }
}

export class ModelBlobHandle extends BlobHandle {
    constructor(client: XYMEClient, uri: string, owner: BlobOwner) {
        super(client, uri, false, owner);
    }
    public async setupModel(obj: {
        [key: string]: any;
    }): Promise<ModelSetupResponse> {
        return await this.client.requestJSON<ModelSetupResponse>({
            method: METHOD_PUT,
            path: '/model_setup',
            args: {
                dag: this.getOwnerDag(),
                node: this.getOwnerNode(),
                config: obj,
            },
        });
    }

    public async getModelParams(): Promise<ModelParamsResponse> {
        return await this.client.requestJSON<ModelParamsResponse>({
            method: METHOD_GET,
            path: '/model_params',
            args: {
                dag: this.getOwnerDag(),
                node: this.getOwnerNode(),
            },
        });
    }

    public async convertModel(): Promise<ModelReleaseResponse> {
        return await this.client.requestJSON<ModelReleaseResponse>({
            method: METHOD_POST,
            path: '/convert_model',
            args: {
                blob: this.getUri(),
            },
        });
    }
}

export class JSONBlobHandle extends BlobHandle {
    count: number;
    constructor(
        client: XYMEClient,
        uri: string,
        count: number,
        owner: BlobOwner
    ) {
        super(client, uri, false, owner);
        this.count = count;
    }

    public getCount() {
        return this.count;
    }

    public async appendJSONS(
        jsons: any[],
        requeueOnFinish: NodeHandle = undefined
    ): Promise<JSONBlobHandle> {
        let obj: { [key: string]: any } = {
            blob: this.getUri(),
            jsons: jsons,
        };
        if (!isUndefined(requeueOnFinish)) {
            obj = {
                ...obj,
                dag: requeueOnFinish.getDag().getUri(),
                node: requeueOnFinish.getId(),
            };
        }
        const res = await this.client.requestJSON<JSONBlobAppendResponse>({
            method: METHOD_PUT,
            path: '/json_append',
            args: obj,
        });
        this.count = res.count;
        return this;
    }
}

export class ComputationHandle {
    dag: DagHandle;
    valueId: string;
    value: ByteResponse | undefined = undefined;
    getDynError: () => string | undefined;
    setDynError: (error: string) => void;
    constructor(
        dag: DagHandle,
        valueId: string,
        getDynError: () => string | undefined,
        setDynError: (error: string) => void
    ) {
        this.dag = dag;
        this.valueId = valueId;
        this.getDynError = getDynError;
        this.setDynError = setDynError;
    }

    public hasFetched(): boolean {
        return this.value !== undefined;
    }

    public async get(): Promise<ByteResponse> {
        try {
            if (isUndefined(this.value)) {
                const res = await this.dag.getDynamicResult(this.valueId);
                this.value = res;
                return res;
            } else {
                return this.value;
            }
        } catch (error) {
            if (this.getDynError() === undefined) {
                this.setDynError(JSON.stringify(error));
            }
            throw error;
        }
    }
    public getId(): string {
        return this.valueId;
    }
}<|MERGE_RESOLUTION|>--- conflicted
+++ resolved
@@ -2322,8 +2322,6 @@
         }
 
         await uploadNextChunk(this, getFileUploadChunkSize(), fileContent);
-<<<<<<< HEAD
-=======
     }
 
     /**
@@ -2375,7 +2373,6 @@
             getFileUploadChunkSize(),
             contentBuffer
         );
->>>>>>> e503f70b
     }
 
     public async uploadZip(
