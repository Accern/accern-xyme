--- conflicted
+++ resolved
@@ -77,11 +77,7 @@
     METHOD_POST,
     METHOD_PUT,
     RetryOptions,
-<<<<<<< HEAD
     sleep,
-=======
-    retryWithTimeout,
->>>>>>> 1c458758
 } from './request';
 import {
     assertBoolean,
@@ -2152,7 +2148,7 @@
 
             const cur = await blob.getContent();
             if (!cur) break;
-            const curCtype = blob.getCtype();
+            const curCtype = blob.getContentType();
             if (curCtype === null) {
                 ctype = curCtype;
             } else if (ctype !== curCtype) {
@@ -2165,7 +2161,7 @@
         if (res.length === 0 || isUndefined(ctype)) {
             return null;
         }
-        return mergeCtype(res, ctype);
+        return mergeContentType(res, ctype);
     }
 
     public async clear(): Promise<NodeState> {
@@ -2192,15 +2188,7 @@
                 node: this.getId(),
             },
         });
-<<<<<<< HEAD
         return new CSVBlobHandle(this.client, res.csv, false);
-=======
-        const owner: BlobOwner = {
-            owner_dag: this.getDag().getURI(),
-            owner_node: this.getId(),
-        };
-        return new CSVBlobHandle(this.client, res.csv, owner);
->>>>>>> 1c458758
     }
 
     public checkCustomCodeNode() {
@@ -2209,36 +2197,6 @@
         }
     }
 
-<<<<<<< HEAD
-=======
-    public async setCustomImports(
-        modules: string[][]
-    ): Promise<NodeCustomImports> {
-        this.checkCustomCodeNode();
-        return await this.client.requestJSON({
-            method: METHOD_PUT,
-            path: '/custom_imports',
-            args: {
-                dag: this.getDag().getURI(),
-                node: this.getId(),
-                modules,
-            },
-        });
-    }
-
-    public async getCustomImports(): Promise<NodeCustomImports> {
-        this.checkCustomCodeNode();
-        return await this.client.requestJSON({
-            method: METHOD_GET,
-            path: '/custom_imports',
-            args: {
-                dag: this.getDag().getURI(),
-                node: this.getId(),
-            },
-        });
-    }
-
->>>>>>> 1c458758
     public async getUserColumn(key: string): Promise<NodeUserColumnsResponse> {
         return await this.client.requestJSON<NodeUserColumnsResponse>({
             method: METHOD_GET,
@@ -2251,34 +2209,6 @@
         });
     }
 
-<<<<<<< HEAD
-=======
-    public async setupModel(obj: {
-        [key: string]: any;
-    }): Promise<ModelSetupResponse> {
-        return await this.client.requestJSON<ModelSetupResponse>({
-            method: METHOD_PUT,
-            path: '/model_setup',
-            args: {
-                dag: this.getDag().getURI(),
-                node: this.getId(),
-                config: obj,
-            },
-        });
-    }
-
-    public async getModelParams(): Promise<ModelParamsResponse> {
-        return await this.client.requestJSON<ModelParamsResponse>({
-            method: METHOD_GET,
-            path: '/model_params',
-            args: {
-                dag: this.getDag().getURI(),
-                node: this.getId(),
-            },
-        });
-    }
-
->>>>>>> 1c458758
     public async getDef(): Promise<NodeDef> {
         return await this.client.requestJSON<NodeDef>({
             method: METHOD_GET,
@@ -2296,13 +2226,9 @@
     uri: string;
     isFull: boolean;
     ctype?: string;
-<<<<<<< HEAD
     tmpURI?: string;
     owner?: BlobOwner;
-=======
-    tmpUri?: string;
     info?: Promise<{ [key: string]: any }>;
->>>>>>> 1c458758
 
     constructor(client: XYMEClient, uri: string, isFull: boolean) {
         this.client = client;
@@ -2713,18 +2639,6 @@
             (blobURI) => new BlobHandle(this.client, blobURI, true)
         );
     }
-<<<<<<< HEAD
-=======
-    public async convertModel(): Promise<ModelReleaseResponse> {
-        return await this.client.requestJSON<ModelReleaseResponse>({
-            method: METHOD_POST,
-            path: '/convert_model',
-            args: {
-                blob: this.getURI(),
-            },
-        });
-    }
->>>>>>> 1c458758
 }
 
 export class CSVBlobHandle extends BlobHandle {
@@ -2790,11 +2704,7 @@
             method: METHOD_POST,
             path: '/finish_csv',
             args: {
-<<<<<<< HEAD
                 tmp_uri: tmpURI,
-=======
-                tmp_uri: tmpUri,
->>>>>>> 1c458758
                 csv_uri: this.getURI(),
                 owner_dag: this.owner.owner_dag,
                 owner_node: this.owner.owner_node,
