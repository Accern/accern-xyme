/// <reference lib="dom" />
import { Readable } from 'stream';
import FormData from 'form-data';
import { promises as fpm } from 'fs';
import { HeadersInit, Response, RequestInit } from 'node-fetch';
import { performance } from 'perf_hooks';
import {
    AllowedCustomImports,
    BlobFilesResponse,
    BlobInit,
    BlobOwner,
    CacheStats,
    CopyBlob,
    CSVBlobResponse,
    DagCreate,
    DagDef,
    DagInfo,
    DagInit,
    DagList,
    DagReload,
    DictStrStr,
    DynamicFormat,
    DynamicResults,
    DynamicStatusResponse,
    FlushAllQueuesResponse,
    InCursors,
    InstanceStatus,
    KafkaGroup,
    KafkaMessage,
    KafkaOffsets,
    KafkaThroughput,
    KafkaTopics,
    KnownBlobs,
    MinimalQueueStatsResponse,
    ModelParamsResponse,
    ModelReleaseResponse,
    ModelSetupResponse,
    NamespaceUpdateSettings,
    NodeChunk,
    NodeCustomImports,
    NodeDef,
    NodeDefInfo,
    NodeInfo,
    NodeState,
    NodeStatus,
    NodeTiming,
    NodeTypes,
    NodeUserColumnsResponse,
    PutNodeBlob,
    QueueMode,
    QueueStatsResponse,
    QueueStatus,
    ReadNode,
    SetNamedSecret,
    SettingsObj,
    TaskStatus,
    Timing,
    TimingResult,
    Timings,
    TritonModelsResponse,
    UploadFilesResponse,
    VersionResponse,
    WorkerScale,
} from './types';
import {
    HTTPResponseError,
    METHOD_FILE,
    METHOD_GET,
    METHOD_POST,
    METHOD_PUT,
    retryWithTimeout,
    RetryOptions,
    handleError,
    METHOD_DELETE,
} from './request';
import {
    assertBoolean,
    assertString,
    ByteResponse,
    forceKey,
    getAge,
    getFileHash,
    getFileUploadChunkSize,
    getQueryURL,
    interpretCtype,
    isUndefined,
    mergeCtype,
    openWrite,
    safeOptNumber,
    std,
} from './util';
import { KeyError } from './errors';
export * from './errors';
export * from './request';
export * from './types';

const API_VERSION = 4;
const EMPTY_BLOB_PREFIX = 'null://';
const PREFIX = 'xyme';
const DEFAULT_NAMESPACE = 'default';
const INPUT_ZIP_EXT = '.zip';
const CUSTOM_NODE_TYPES = [
    'custom_data',
    'custom_json',
    'custom_json_to_data',
    'custom_json_join_data',
];

export interface XYMEConfig {
    url: string;
    token: string;
    namespace?: string;
}

interface XYMERequestArgument {
    addNamespace?: boolean;
    addPrefix?: boolean;
    apiVersion?: number;
    args: { [key: string]: any };
    files?: { [key: string]: Buffer };
    method: string;
    path: string;
    retry?: Partial<RetryOptions>;
}

export default class XYMEClient {
    apiVersion?: number;
    autoRefresh = true;
    dagCache: WeakMap<{ ['uri']: string }, DagHandle>;
    namespace: string;
    nodeDefs?: { [key: string]: NodeDefInfo };
    token: string;
    url: string;

    constructor(config: XYMEConfig) {
        this.token = config.token;
        this.url = config.url;
        this.namespace = config.namespace || DEFAULT_NAMESPACE;
        this.dagCache = new WeakMap();
    }

    public async getAPIVersion(): Promise<number> {
        if (isUndefined(this.apiVersion)) {
            const serverVersions = await this.getServerVersion();

            if (serverVersions.api_version < API_VERSION) {
                throw new Error(
                    `Legacy version ${serverVersions.api_version}`
                );
            }
            this.apiVersion = serverVersions.api_version;
        }
        if (isUndefined(this.apiVersion)) {
            throw new Error('no apiVersion');
        }
        return this.apiVersion;
    }

    private setAutoRefresh(autoRefresh: boolean) {
        this.autoRefresh = autoRefresh;
    }

    public isAutoRefresh(): boolean {
        return this.autoRefresh;
    }

    public refresh() {
        this.nodeDefs = undefined;
    }

    private maybeRefresh() {
        if (this.isAutoRefresh()) {
            this.refresh();
        }
    }
    private async getPrefix(
        addPrefix: boolean,
        apiVersion: number | undefined
    ): Promise<string> {
        let prefix = '';
        if (addPrefix) {
            let apiVersionNumber: number;
            if (isUndefined(apiVersion)) {
                apiVersionNumber = await this.getAPIVersion();
            } else {
                apiVersionNumber = apiVersion;
            }
            prefix = `${PREFIX}/v${apiVersionNumber}`;
        }
        return prefix;
    }

    private async rawRequestBytes(
        rargs: XYMERequestArgument
    ): Promise<[Buffer, string]> {
        const {
            method,
            path,
            args,
            addPrefix,
            addNamespace,
            apiVersion,
            files,
            retry,
            ...rest
        } = rargs;
        const prefix = await this.getPrefix(addPrefix, apiVersion);
        const url = `${this.url}${prefix}${path}`;
        let headers: HeadersInit = {
            Authorization: this.token,
        };
        if (addNamespace) {
            headers = {
                ...headers,
                namespace: this.namespace,
            };
        }
        const options: RequestInit = {
            method,
            headers,
            body: JSON.stringify(args),
            ...(rest as RequestInit),
        };
        if (method !== 'FILE' && files !== undefined) {
            throw new Error(
                `files are only allow for post (got ${method}): ${files}`
            );
        }
        let response: Response | undefined = undefined;

        switch (method) {
            case METHOD_GET: {
                // eslint-disable-next-line @typescript-eslint/no-unused-vars
                const { body, ...init } = options;
                response = await retryWithTimeout(
                    getQueryURL(args, url),
                    retry,
                    init
                );
                break;
            }
            case METHOD_POST:
            case METHOD_PUT:
            case METHOD_DELETE: {
                response = await retryWithTimeout(url, retry, options);
                break;
            }
            case METHOD_FILE: {
                const { headers } = options;
                const formData = new FormData();
                if (files) {
                    Object.keys(files).map((key) => {
                        const buffCopy = Buffer.from(files[key]);
                        formData.append(key, buffCopy);
                    });
                    Object.keys(args).map((key) => {
                        formData.append(key, args[key]);
                    });
                    response = await retryWithTimeout(url, retry, {
                        ...options,
                        method: METHOD_POST,
                        body: formData,
                        headers: {
                            ...headers,
                            ...formData.getHeaders(),
                        },
                    });
                }
                break;
            }
            default:
                throw new Error(`unknown method ${method}`);
        }
        if (response) {
            handleError(response);
            return [await response.buffer(), response.headers['content-type']];
        } else {
            throw new Error('no server response');
        }
    }

    private async rawRequestJSON<T>(rargs: XYMERequestArgument): Promise<T> {
        const {
            method,
            path,
            args,
            addPrefix,
            addNamespace,
            apiVersion,
            files,
            retry,
            ...rest
        } = rargs;
        const prefix = await this.getPrefix(addPrefix, apiVersion);
        const url = `${this.url}${prefix}${path}`;
        let headers: HeadersInit = {
            'Authorization': this.token,
            'content-type': 'application/json',
        };
        if (addNamespace) {
            headers = {
                ...headers,
                namespace: this.namespace,
            };
        }
        const options: RequestInit = {
            method,
            headers,
            body: JSON.stringify(args),
            ...(rest as RequestInit),
        };
        if (method !== 'FILE' && files !== undefined) {
            throw new Error(
                `files are only allow for post (got ${method}): ${files}`
            );
        }
        let response: Response | undefined = undefined;

        switch (method) {
            case METHOD_GET: {
                // eslint-disable-next-line @typescript-eslint/no-unused-vars
                const { body, ...init } = options;
                response = await retryWithTimeout(
                    getQueryURL(args, url),
                    retry,
                    init
                );
                break;
            }
            case METHOD_POST:
            case METHOD_PUT:
            case METHOD_DELETE: {
                response = await retryWithTimeout(url, retry, options);
                break;
            }
            case METHOD_FILE: {
                const { headers } = options;
                const formData = new FormData();
                if (files) {
                    Object.keys(files).map((key) => {
                        const buffCopy = Buffer.from(files[key]);
                        formData.append(key, buffCopy);
                    });
                    Object.keys(args).map((key) => {
                        formData.append(key, args[key]);
                    });
                    response = await retryWithTimeout(url, retry, {
                        ...options,
                        method: METHOD_POST,
                        body: formData,
                        headers: {
                            ...headers,
                            ...formData.getHeaders(),
                        },
                    });
                }
                break;
            }
            default:
                throw new Error(`unknown method ${method}`);
        }
        if (response) {
            handleError(response);
            return await response.json();
        } else {
            throw new Error('no server response');
        }
    }

    private async rawRequestString(
        rargs: XYMERequestArgument
    ): Promise<Readable> {
        const {
            method,
            path,
            args,
            addPrefix,
            addNamespace,
            apiVersion,
            retry,
            ...rest
        } = rargs;
        const prefix = await this.getPrefix(addPrefix, apiVersion);
        const url = `${this.url}${prefix}${path}`;
        let response: Response = undefined;
        let headers: HeadersInit = {
            'Authorization': this.token,
            'content-type': 'application/text',
        };
        if (addNamespace) {
            headers = {
                ...headers,
                namespace: this.namespace,
            };
        }
        const options: RequestInit = {
            ...rest,
            method,
            headers,
            body: JSON.stringify(args),
        };

        switch (method) {
            case METHOD_GET: {
                // eslint-disable-next-line @typescript-eslint/no-unused-vars
                const { body, ...init } = options;
                response = await retryWithTimeout(
                    getQueryURL(args, url),
                    retry,
                    init
                );
                break;
            }
            case METHOD_POST:
                response = await retryWithTimeout(url, retry, options);
                break;
            default:
                throw new Error(`unknown method ${method}`);
        }
        if (response) {
            handleError(response);
            try {
                const text = await response.text();
                return Readable.from(text);
            } catch (error) {
                throw new Error('JSON parse error');
            }
        } else {
            throw new Error('no server response');
        }
    }

    public async requestBytes(
        rargs: XYMERequestArgument
    ): Promise<[Buffer, string]> {
        const {
            addNamespace = true,
            addPrefix = true,
            apiVersion = undefined,
            ...rest
        } = rargs;
        return await this.rawRequestBytes({
            ...rest,
            addNamespace,
            addPrefix,
            apiVersion,
        });
    }

    public async requestJSON<T>(rargs: XYMERequestArgument): Promise<T> {
        const {
            addNamespace = true,
            addPrefix = true,
            apiVersion = undefined,
            ...rest
        } = rargs;
        return await this.rawRequestJSON({
            ...rest,
            addNamespace,
            addPrefix,
            apiVersion,
        });
    }

    public async requestString(rargs: XYMERequestArgument): Promise<Readable> {
        const {
            addNamespace = true,
            addPrefix = true,
            apiVersion = undefined,
            ...rest
        } = rargs;
        return await this.rawRequestString({
            ...rest,
            addNamespace,
            addPrefix,
            apiVersion,
        });
    }

    public async getServerVersion(): Promise<VersionResponse> {
        return await this.requestJSON<VersionResponse>({
            method: METHOD_GET,
            path: `${PREFIX}/v${API_VERSION}/version`,
            addPrefix: false,
            addNamespace: false,
            args: {},
        });
    }

    public async getNamespaces(): Promise<string[]> {
        return await this.requestJSON<{ namespaces: string[] }>({
            method: METHOD_GET,
            path: '/namespaces',
            addNamespace: false,
            args: {},
        }).then((response) => response.namespaces);
    }

    public async getDags(): Promise<string[]> {
        const [, dags] = await this.getDagTimes(false);
        return dags.map((dag) => dag[0]);
    }

    public async getDagAges(): Promise<[string, string, string][]> {
        const [curTime, dags] = await this.getDagTimes(true);
        const sorted = dags.sort((a, b) => {
            const oldA = safeOptNumber(a[1]);
            const oldB = safeOptNumber(b[1]);
            let cmp = +oldA[0] - +oldB[0] || oldA[1] - oldB[1];
            if (cmp !== 0) {
                return cmp;
            }
            const latestA = safeOptNumber(a[2]);
            const latestB = safeOptNumber(b[2]);
            cmp = +latestA[0] - +latestB[0] || latestA[1] - latestB[1];
            if (cmp !== 0) {
                return cmp;
            }
            return +(a[0] >= b[0]);
        });
        const ages: [string, string, string][] = [];
        sorted.forEach((dag) => {
            ages.push([
                dag[0],
                getAge(curTime, dag[1]),
                getAge(curTime, dag[2]),
            ]);
        });
        return ages;
    }
    public async getDagTimes(
        retrieveTimes: boolean
    ): Promise<[DagList['cur_time'], DagList['dags']]> {
        const response: DagList = await this.requestJSON({
            method: METHOD_GET,
            path: '/dags',
            args: {
                retrieve_times: +retrieveTimes,
            },
        });
        return [response.cur_time, response.dags];
    }

    public async getDag(dagUri: string): Promise<DagHandle> {
        const mDag = this.dagCache.get({ uri: dagUri });
        if (mDag) {
            return mDag;
        }
        const dag = new DagHandle(this, dagUri);
        this.dagCache.set({ uri: dagUri }, dag);
        return dag;
    }

    public getBlobHandle(uri: string, isFull = false): BlobHandle {
        return new BlobHandle(this, uri, isFull);
    }

    public async getNodeDefs(): Promise<NodeTypes['info']> {
        this.maybeRefresh();
        if (this.nodeDefs) {
            return this.nodeDefs;
        }
        const nodeDefs = await this.requestJSON<NodeTypes>({
            method: METHOD_GET,
            path: '/node_types',
            addNamespace: false,
            args: {},
        });
        this.nodeDefs = nodeDefs.info;
        return nodeDefs.info;
    }

    public async createNewBlob(blobType: string): Promise<string> {
        return await this.requestJSON<BlobInit>({
            method: METHOD_POST,
            path: '/blob_init',
            addNamespace: true,
            args: {
                type: blobType,
            },
        }).then((response) => response.blob);
    }

    public async createNewDag(
        userName?: string,
        dagName?: string,
        index?: string
    ) {
        return await this.requestJSON<DagInit>({
            method: METHOD_POST,
            path: '/dag_init',
            addNamespace: true,
            args: {
                ...(userName ? { user: userName } : {}),
                ...(dagName ? { name: dagName } : {}),
                ...(index ? { index } : {}),
            },
        }).then((response) => response.dag);
    }

    public async duplicateDag(
        dagUri: string,
        destUri?: string,
        copyNonownedBlobs = true
    ): Promise<string> {
        return await this.requestJSON<DagCreate>({
            method: METHOD_POST,
            path: '/dag_dup',
            args: {
                dag: dagUri,
                copy_nonowned_blobs: copyNonownedBlobs,
                ...(destUri ? { dest: destUri } : {}),
            },
        }).then((response) => response.dag);
    }

    public async setDag(dagUri: string, defs: DagDef): Promise<DagHandle> {
        const dagCreate = await this.requestJSON<DagCreate>({
            method: METHOD_POST,
            path: '/dag_create',
            args: {
                dag: dagUri,
                defs,
            },
        });
        const uri = dagCreate.dag;
        const warnings = dagCreate.warnings;
        const numWarnings = warnings.length;
        if (numWarnings > 1) {
            console.info(`
                ${numWarnings} warnings while setting dag ${dagUri}:\n"`);
        } else if (numWarnings === 1) {
            console.info(`Warning while setting dag ${dagUri}:\n`);
        }
        warnings.forEach((warn) => console.info(`${warn}\n`));
        return this.getDag(uri);
    }

    public async setSettings(settings: SettingsObj): Promise<SettingsObj> {
        return await this.requestJSON<NamespaceUpdateSettings>({
            method: METHOD_POST,
            path: '/settings',
            args: {
                settings,
            },
        }).then((response) => response.settings);
    }

    public async getSettings(): Promise<SettingsObj> {
        return await this.requestJSON<NamespaceUpdateSettings>({
            method: METHOD_GET,
            path: '/settings',
            args: {},
        }).then((response) => response.settings);
    }

    public async getAllowedCustomImports(): Promise<AllowedCustomImports> {
        return await this.requestJSON<AllowedCustomImports>({
            method: METHOD_GET,
            path: '/allowed_custom_imports',
            addNamespace: false,
            args: {},
        });
    }

    public async checkQueueStats(
        minimal: false,
        dag?: string
    ): Promise<QueueStatsResponse>;
    public async checkQueueStats(
        minimal: true,
        dag?: string
    ): Promise<MinimalQueueStatsResponse>;
    public async checkQueueStats(
        minimal: boolean,
        dag?: string
    ): Promise<MinimalQueueStatsResponse | MinimalQueueStatsResponse> {
        let args: { [key: string]: number | string } = {
            minimal: +minimal,
        };
        if (!isUndefined(dag)) {
            args = {
                ...args,
                dag,
            };
        }
        if (minimal) {
            return await this.requestJSON<MinimalQueueStatsResponse>({
                method: METHOD_GET,
                path: '/queue_stats',
                args,
            });
        } else {
            return this.requestJSON<QueueStatsResponse>({
                method: METHOD_GET,
                path: '/queue_stats',
                args,
            });
        }
    }

    public async getInstanceStatus(
        dagUri?: string,
        nodeId?: string
    ): Promise<{ [key in InstanceStatus]: number }> {
        return await this.requestJSON<{ [key in InstanceStatus]: number }>({
            method: METHOD_GET,
            path: '/instance_status',
            args: {
                dag: dagUri,
                node: nodeId,
            },
        });
    }

    public async getQueueMode(): Promise<string> {
        return await this.requestJSON<QueueMode>({
            method: METHOD_GET,
            path: '/queue_mode',
            args: {},
            addNamespace: false,
        }).then((response) => response.mode);
    }

    public async setQueueMode(mode: string): Promise<string> {
        return await this.requestJSON<QueueMode>({
            method: METHOD_PUT,
            path: '/queue_mode',
            args: {
                mode,
            },
            addNamespace: false,
        }).then((response) => response.mode);
    }

    public async flushAllQueueData(): Promise<void> {
        async function doFlush(that: XYMEClient): Promise<boolean> {
            return await that
                .requestJSON<FlushAllQueuesResponse>({
                    method: METHOD_POST,
                    path: '/flushall_all_queues',
                    args: {},
                    addNamespace: false,
                })
                .then((response) => response.success);
        }
        while (doFlush(this)) {
            // eslint-disable-next-line @typescript-eslint/no-empty-function
            setTimeout(() => {}, 1000);
        }
    }

    public async getCacheStats(): Promise<CacheStats> {
        return await this.requestJSON<CacheStats>({
            method: METHOD_GET,
            path: '/cache_stats',
            args: {},
            addNamespace: false,
        });
    }

    public async resetCache(): Promise<CacheStats> {
        return await this.requestJSON<CacheStats>({
            method: METHOD_POST,
            path: '/cache_reset',
            args: {},
            addNamespace: false,
        });
    }

    public async createKafkaErrorTopic(): Promise<KafkaTopics> {
        return await this.requestJSON<KafkaTopics>({
            method: METHOD_POST,
            path: '/kafka_topics',
            args: {
                num_partitions: 1,
            },
        });
    }

    public async deleteKafkaErrorTopic(): Promise<KafkaTopics> {
        return await this.requestJSON<KafkaTopics>({
            method: METHOD_POST,
            path: '/kafka_topics',
            args: {
                num_partitions: 0,
            },
        });
    }

    public async readKafkaErrors(offset: string): Promise<string[]> {
        return await this.requestJSON<string[]>({
            method: METHOD_GET,
            path: '/kafka_msg',
            args: {
                offset: offset || 'current',
            },
        });
    }

    public async getNamedSecrets(
        showValues = false
    ): Promise<{ [key: string]: string | null }> {
        return await this.requestJSON<{ [key: string]: string | null }>({
            method: METHOD_GET,
            path: '/named_secrets',
            args: {
                show: +showValues,
            },
        });
    }

    public async setNamedSecrets(
        key: string,
        value: string
    ): Promise<boolean> {
        return await this.requestJSON<SetNamedSecret>({
            method: METHOD_PUT,
            path: '/named_secrets',
            args: {
                key,
                value,
            },
        }).then((response) => response.replaced);
    }

    public async getKnownBlobAges(
        blobType?: string,
        connector?: string
    ): Promise<[string, string][]> {
        const [curTime, blobs] = await this.getKnonwBlobTimes(
            true,
            blobType,
            connector
        );
        const sorted = blobs.sort((a, b) => {
            const oldA = safeOptNumber(a[1]);
            const oldB = safeOptNumber(b[1]);
            const cmp = +oldA[0] - +oldB[0] || oldA[1] - oldB[1];
            if (cmp !== 0) {
                return cmp;
            }
            return +(a[0] >= b[0]);
        });
        const ages: [string, string][] = [];
        sorted.forEach((dag) => {
            ages.push([dag[0], getAge(curTime, dag[1])]);
        });
        return ages;
    }

    public async getKnonwBlobTimes(
        retrieveTimes: boolean,
        blobType?: string,
        connector?: string
    ): Promise<[KnownBlobs['cur_time'], KnownBlobs['blobs']]> {
        const response = await this.requestJSON<KnownBlobs>({
            method: METHOD_GET,
            path: '/known_blobs',
            args: {
                retrieve_times: +retrieveTimes,
                ...(blobType ? { blob_type: blobType } : {}),
                ...(connector ? { connector } : {}),
            },
        });
        return [response.cur_time, response.blobs];
    }

    public async getTritonModels(): Promise<string[]> {
        return await this.requestJSON<TritonModelsResponse>({
            method: METHOD_GET,
            path: '/inference_models',
            args: {},
        }).then((response) => response.models);
    }
}

export class DagHandle {
    client: XYMEClient;
    company?: string;
    dynamicError?: string;
    ins?: string[];
    highPriority?: boolean;
    name?: string;
    nodeLookup: DictStrStr = {};
    nodes: { [key: string]: NodeHandle } = {};
    outs?: [string, string][];
    queueMng?: string;
    state?: string;
    uri: string;

    constructor(client: XYMEClient, uri: string) {
        this.client = client;
        this.uri = uri;
    }

    public refresh() {
        this.company = undefined;
        this.ins = undefined;
        this.highPriority = undefined;
        this.name = undefined;
        this.outs = undefined;
        this.queueMng = undefined;
        this.state = undefined;
    }

    private maybeRefresh() {
        if (this.client.isAutoRefresh()) {
            this.refresh();
        }
    }

    private async maybeFetch() {
        if (this.name === undefined) {
            await this.fetchInfo();
        }
    }

    private async fetchInfo() {
        const info = await this.getInfo();
        this.name = info.name;
        this.company = info.company;
        this.state = info.state;
        this.highPriority = info.high_priority;
        this.queueMng = info.queue_mng;
        this.ins = info.ins;
        this.outs = info.outs;
        const oldNodes = this.nodes === undefined ? {} : this.nodes;
        this.nodes = info.nodes.reduce(
            (o, nodeInfo) => ({
                ...o,
                [nodeInfo.id]: NodeHandle.fromNodeInfo(
                    this.client,
                    this,
                    nodeInfo,
                    oldNodes[nodeInfo.id]
                ),
            }),
            {}
        );
        this.nodeLookup = info.nodes.reduce(
            (o, nodeInfo) => ({
                ...o,
                [nodeInfo.name]: nodeInfo.id,
            }),
            {}
        );
    }

    public async getInfo(): Promise<DagInfo> {
        return await this.client.requestJSON<DagInfo>({
            method: METHOD_GET,
            path: '/dag_info',
            addNamespace: true,
            args: {
                dag: this.uri,
            },
        });
    }

    public getUri(): string {
        return this.uri;
    }

    public async getNodes(): Promise<string[]> {
        this.maybeRefresh();
        await this.maybeFetch();
        return Object.keys(this.nodes);
    }

    public async getNode(nodeName: string): Promise<NodeHandle> {
        this.maybeRefresh();
        await this.maybeFetch();
        const nodeId = forceKey(this.nodeLookup, nodeName);
        return forceKey(this.nodes, nodeId);
    }

    public async getName(): Promise<string> {
        this.maybeRefresh();
        await this.maybeFetch();
        return assertString(this.name);
    }

    public async getCompany(): Promise<string> {
        this.maybeRefresh();
        await this.maybeFetch();
        return assertString(this.company);
    }

    public async getStateType(): Promise<string> {
        this.maybeRefresh();
        await this.maybeFetch();
        return assertString(this.state);
    }

    public async getTiming(blacklist?: string[]): Promise<TimingResult> {
        const blist = blacklist ?? [];
        const nodeTiming: { [key: string]: NodeTiming } = {};
        const nodes = await this.getNodes();

        function getFilteredTimes(
            nodeTime: Timing[]
        ): [number, number, Timing[]] {
            let fns: Timing[] = [];
            let nodeTotal = 0.0;
            nodeTime.forEach((value) => {
                if (blist.indexOf(value.name) < 0) {
                    fns = [...fns, value];
                    nodeTotal += value.total;
                }
            });
            if (fns.length <= 0) {
                return [0, 0, fns];
            }
            return [nodeTotal, nodeTotal / fns.length, fns];
        }

        let dagTotal = 0.0;
        nodes.forEach(async (nodeStr) => {
            const node = await this.getNode(nodeStr);
            const nodeTime = await node.getTiming();
            const [nodeTotal, avgTime, fns] = getFilteredTimes(nodeTime);
            const nodeName = await node.getNodeDef().then((res) => res.name);
            nodeTiming[node.getId()] = {
                nodeName,
                nodeTotal,
                nodeAvg: avgTime,
                fns,
            };
            dagTotal += nodeTotal;
        });
        const nodeTimingSorted = Object.entries(nodeTiming).sort(
            ([, a], [, b]) => a['node_total'] - b['node_total']
        );
        return {
            dagTotal,
            nodes: nodeTimingSorted,
        };
    }

    public async isHighPriority(): Promise<boolean> {
        this.maybeRefresh();
        await this.maybeFetch();
        return assertBoolean(this.highPriority);
    }

    public async isQueue(): Promise<boolean> {
        this.maybeRefresh();
        await this.maybeFetch();
        return this.queueMng !== undefined;
    }

    public async getQueueMng(): Promise<string | undefined> {
        this.maybeRefresh();
        await this.maybeFetch();
        return this.queueMng;
    }

    public async getIns(): Promise<string[]> {
        this.maybeRefresh();
        await this.maybeFetch();
        if (isUndefined(this.ins)) {
            throw new Error(`${this.ins} is undefined`);
        } else {
            return this.ins;
        }
    }

    public async getOuts(): Promise<[string, string][]> {
        this.maybeRefresh();
        await this.maybeFetch();
        if (isUndefined(this.outs)) {
            throw new Error(`${this.outs} is undefined`);
        } else {
            return this.outs;
        }
    }

    public setDag(defs: DagDef) {
        this.client.setDag(this.getUri(), defs);
    }

    public async dynamicModel(
        inputs: any[],
        formatMethod: DynamicFormat = 'simple',
        noCache = false
    ): Promise<any[]> {
        return await this.client
            .requestJSON<DynamicResults>({
                method: METHOD_POST,
                path: '/dynamic_model',
                args: {
                    format: formatMethod,
                    inputs,
                    no_cache: noCache,
                    dag: this.getUri(),
                },
            })
            .then((response) => response.results);
    }

    // public async dynamicList(
    //     inputs: any[],
    //     inputKey: string | undefined,
    //     outputKey: string | undefined,
    //     splitTh = 1000,
    //     maxThreads = 50,
    //     formatMethod: DynamicFormat.simple,
    //     forceKeys = false,
    //     noCache = false,
    // ): Promise<any[]> {

    // }

    public async dynamic(inputData: Buffer): Promise<ByteResponse> {
        const [res, ctype] = await this.client.requestBytes({
            method: METHOD_FILE,
            path: '/dynamic',
            args: {
                dag: this.getUri(),
            },
            files: {
                file: inputData,
            },
        });
        return interpretCtype(res, ctype);
    }

    public async dynamicObj(inputObj: any): Promise<ByteResponse> {
        const buffer = Buffer.from(JSON.stringify(inputObj));
        return this.dynamic(buffer);
    }

    public async dynamicAsync(
        inputData: Buffer[]
    ): Promise<ComputationHandle[]> {
        const range = Array.from(Array(inputData.length).keys());
        const names = range.map((pos) => `file${pos}`);
        const files = range.reduce(
            (o, pos) => ({
                ...o,
                [names[pos]]: inputData[pos],
            }),
            {}
        );
        const res: { [key: string]: string } = await this.client.requestJSON({
            method: METHOD_FILE,
            path: '/dynamic_async',
            args: {
                dag: this.getUri(),
            },
            files,
        });
        return names.map(
            (name) =>
                new ComputationHandle(
                    this,
                    res[name],
                    this.getDynamicErrorMessage,
                    this.setDynamicErrorMessage
                )
        );
    }

    public setDynamicErrorMessage(msg?: string) {
        this.dynamicError = msg;
    }

    public getDynamicErrorMessage(): string | undefined {
        return this.dynamicError;
    }

    public async dynamicAsyncObj(
        inputData: any[]
    ): Promise<ComputationHandle[]> {
        return await this.dynamicAsync(
            inputData.map((inputObj) => Buffer.from(JSON.stringify(inputObj)))
        );
    }

    public async getDynamicResult(valueId: string): Promise<ByteResponse> {
        try {
            const [res, ctype] = await this.client.requestBytes({
                method: METHOD_GET,
                path: '/dynamic_result',
                args: {
                    dag: this.getUri(),
                    id: valueId,
                },
            });
            return interpretCtype(res, ctype);
        } catch (error) {
            if (
                error instanceof HTTPResponseError &&
                error.response.status === 404
            ) {
                throw new KeyError(`valueId ${valueId} does not exist`);
            }
            throw error;
        }
    }

    public async getDynamicStatus(
        valueIds: ComputationHandle[]
    ): Promise<{ [key: string]: QueueStatus }> {
        const res = await this.client.requestJSON<DynamicStatusResponse>({
            method: METHOD_POST,
            path: '/dynamic_status',
            args: {
                value_ids: valueIds.map((id) => id.getId()),
                dag: this.getUri(),
            },
        });
        const status = res.status;
        let hndMap: { [key: string]: ComputationHandle } = {};
        valueIds.map((id) => {
            hndMap = {
                ...hndMap,
                [id.getId()]: id,
            };
        });
        let hndStatus: { [key: string]: QueueStatus } = {};
        Object.keys(status).map((key) => {
            hndStatus = {
                ...hndStatus,
                [hndMap[key].valueId]: status[key],
            };
        });
        return hndStatus;
    }

    public async pretty(): Promise<string> {
        const graphStream = await this.client.requestString({
            method: METHOD_GET,
            path: '/dag_pretty',
            args: {
                dag: this.getUri(),
            },
        });
        return graphStream.read();
    }

    public async getDef(full = true): Promise<DagDef> {
        return await this.client.requestJSON({
            method: METHOD_GET,
            path: '/dag_def',
            args: {
                dag: this.getUri(),
                full: +full,
            },
        });
    }

    public async setAttr(attr: string, value: any): Promise<void> {
        let dagDef = await this.getDef();
        dagDef = {
            ...dagDef,
            [attr]: value,
        };
        await this.client.setDag(this.getUri(), dagDef);
    }

    public async setName(value: string): Promise<void> {
        await this.setAttr('name', value);
    }

    public async setCompany(value: string): Promise<void> {
        await this.setAttr('company', value);
    }

    public async setState(value: string): Promise<void> {
        await this.setAttr('state', value);
    }

    public async setHighPriority(value: string): Promise<void> {
        await this.setAttr('high_priority', value);
    }

    public async setQueueMng(value: string | undefined): Promise<void> {
        await this.setAttr('queue_mng', value);
    }

    public async checkQueueStats(minimal: false): Promise<QueueStatsResponse>;
    public async checkQueueStats(
        minimal: true
    ): Promise<MinimalQueueStatsResponse>;
    public async checkQueueStats(
        minimal: boolean
    ): Promise<MinimalQueueStatsResponse | MinimalQueueStatsResponse> {
        // FIXME: WTF? https://github.com/microsoft/TypeScript/issues/19360
        if (minimal) {
            return await this.client.checkQueueStats(true, this.getUri());
        } else {
            return await this.client.checkQueueStats(false, this.getUri());
        }
    }

    public async scaleWorker(replicas: number): Promise<boolean> {
        return await this.client
            .requestJSON<WorkerScale>({
                method: METHOD_POST,
                path: '/worker',
                args: {
                    dag: this.getUri(),
                    replicas,
                    task: undefined,
                },
            })
            .then((res) => res.success);
    }

    public async reload(timestamp: number | undefined): Promise<number> {
        return await this.client
            .requestJSON<DagReload>({
                method: METHOD_POST,
                path: '/dag_reload',
                args: {
                    dag: this.getUri(),
                    when: timestamp,
                },
            })
            .then((res) => res.when);
    }

    public async setKafkaTopicPartitions(
        numPartitions: number,
        largeInputRetention = false
    ): Promise<KafkaTopics> {
        return await this.client.requestJSON<KafkaTopics>({
            method: METHOD_POST,
            path: '/kafka_to[ics',
            args: {
                dag: this.getUri(),
                num_partitions: numPartitions,
                large_input_retention: largeInputRetention,
            },
        });
    }

    public async postKafkaObjs(inputObjs: any[]): Promise<string[]> {
        const bios = inputObjs.reduce(
            (o, inputObj) => [...o, Buffer.from(JSON.stringify(inputObj))],
            []
        );
        return await this.postKafkaMsgs(bios);
    }

    public async postKafkaMsgs(inputData: Buffer[]): Promise<string[]> {
        const range = Array.from(Array(inputData.length).keys());
        const names: string[] = range.map((ix) => `file_${ix}`);

        const files = inputData.reduce(
            (acc, _cV, cIndex) => ({
                ...acc,
                [`file${cIndex}`]: inputData[cIndex],
            }),
            {}
        );
        const msgs = await this.client
            .requestJSON<KafkaMessage>({
                method: METHOD_FILE,
                path: '/kafka_msg',
                args: {
                    dag: this.getUri(),
                },
                files,
            })
            .then((res) => res.messages);
        return names.map((name) => msgs[name]);
    }

    public async readKafkaOutput(
        offset = 'current',
        maxRows = 100
    ): Promise<ByteResponse | null> {
        const offsetStr = [offset];
        const readSingle = async () => {
            return await this.client.requestBytes({
                method: METHOD_GET,
                path: '/kafka_msg',
                args: {
                    dag: this.getUri(),
                    offset: offsetStr[0],
                },
            });
        };
        if (maxRows <= 1) {
            const [res, ctype] = await readSingle();
            return interpretCtype(res, ctype);
        }
        let res: Buffer[] = [];
        let ctype: string | undefined;
        // eslint-disable-next-line no-constant-condition
        while (true) {
            const [val, curCtype] = await readSingle();
            if (val === null) {
                break;
            }
            if (curCtype === null) {
                ctype = curCtype;
            } else if (ctype !== curCtype) {
                throw new Error(
                    `inconsistent return types ${ctype} != ${curCtype}`
                );
            }
            res = [...res, val];
            if (res.length >= maxRows) {
                break;
            }
        }
        if (res.length === 0 || isUndefined(ctype)) {
            return null;
        }
        return mergeCtype(res, ctype);
    }

    public async getKafkaOffsets(alive: boolean): Promise<KafkaOffsets> {
        return await this.client.requestJSON({
            method: METHOD_GET,
            path: '/kafka_offsets',
            args: {
                dag: this.getUri(),
                alive: +alive,
            },
        });
    }

    public async getKafkaThroughput(
        segmentInterval = 120.0,
        segments = 5
    ): Promise<KafkaThroughput> {
        if (segmentInterval <= 0) {
            throw new Error('segmentInterval should be > 0');
        }
        if (segments <= 0) {
            throw new Error('segments should be > 0');
        }
        let offsets = await this.getKafkaOffsets(false);
        let now = performance.now();
        let measurements: [number, number, number, number][] = [
            [offsets.input, offsets.output, offsets.error, now],
        ];
        let prev: number;
        const range = Array.from(Array(segments).keys());
        range.forEach(async () => {
            prev = now;
            while (now - prev < segmentInterval) {
                const timeout = Math.max(0.0, segmentInterval - (now - prev));
                // @typescript-eslint/no-empty-function
                // eslint-disable-next-line
                setTimeout(() => {}, timeout);
                now = performance.now();
            }
            offsets = await this.getKafkaOffsets(false);
            measurements = [
                ...measurements,
                [offsets.input, offsets.output, offsets.error, now],
            ];
        });
        const first = measurements[0];
        const last = measurements[-1];
        const totalInput = last[0] - first[0];
        const totalOutput = last[1] - first[1];
        const errors = last[2] - first[2];
        const total = last[3] - first[3];
        let inputSegments: number[] = [];
        let outputSegments: number[] = [];
        let curInput = first[0];
        let curOutput = first[1];
        let curTime = first[3];
        measurements.slice(1).forEach((measurement) => {
            const [nextInput, nextOutput, , nextTime] = measurement;
            const segTime = nextTime - curTime;
            inputSegments = [
                ...inputSegments,
                (nextInput - curInput) / segTime,
            ];
            outputSegments = [
                ...outputSegments,
                (nextOutput - curOutput) / segTime,
            ];
            curInput = nextInput;
            curOutput = nextOutput;
            curTime = nextTime;
        });
        let faster: 'input' | 'output' | 'both' = 'output';
        if (totalInput === totalOutput) {
            faster = 'both';
        } else if (totalInput > totalOutput) {
            faster = 'input';
        }
        return {
            dag: this.getUri(),
            input: {
                throughput: totalInput / total,
                max: Math.max(...inputSegments),
                min: Math.min(...inputSegments),
                stddev: std(inputSegments),
                segments,
                count: totalInput,
                total: total,
            },
            output: {
                throughput: totalOutput / total,
                max: Math.max(...outputSegments),
                min: Math.min(...outputSegments),
                stddev: std(outputSegments),
                segments,
                count: totalOutput,
                total: total,
            },
            faster,
            errors,
        };
    }

    public async getKafkaGroup(): Promise<KafkaGroup> {
        return await this.client.requestJSON({
            method: METHOD_GET,
            path: '/kafka_group',
            args: {
                dag: this.getUri(),
            },
        });
    }

    public async setKafkaGroup(
        groupId: string | undefined,
        reset: string | undefined,
        ...kwargs: any[]
    ): Promise<KafkaGroup> {
        return await this.client.requestJSON<KafkaGroup>({
            method: METHOD_PUT,
            path: '/kafka_group',
            args: {
                dag: this.getUri(),
                groupId,
                reset,
                ...kwargs,
            },
        });
    }
}

export class NodeHandle {
    blobs: { [key: string]: BlobHandle } = {};
    client: XYMEClient;
    configError?: string;
    dag: DagHandle;
    id: string;
    inputs: { [key: string]: [string, string] } = {};
    name: string;
    state?: number;
    type: string;

    constructor(
        client: XYMEClient,
        dag: DagHandle,
        id: string,
        name: string,
        kind: string
    ) {
        this.client = client;
        this.dag = dag;
        this.id = id;
        this.name = name;
        this.type = kind;
    }

    static fromNodeInfo(
        client: XYMEClient,
        dag: DagHandle,
        nodeInfo: NodeInfo,
        prev?: NodeHandle
    ): NodeHandle {
        let node: NodeHandle;
        if (prev === undefined) {
            node = new NodeHandle(
                client,
                dag,
                nodeInfo.id,
                nodeInfo.name,
                nodeInfo.type
            );
        } else {
            if (prev.getDag() !== dag) {
                throw new Error(`dag does${prev.getDag()} != ${dag}`);
            }
            node = prev;
        }
        node.updateInfo(nodeInfo);
        return node;
    }

    private updateInfo(nodeInfo: NodeInfo) {
        if (this.id !== nodeInfo.id) {
            throw new Error(`${this.id} != ${nodeInfo.id}`);
        }
        this.name = nodeInfo.name;
        this.type = nodeInfo.type;
        this.inputs = nodeInfo.inputs;
        this.state = nodeInfo.state;
        this.configError = nodeInfo.config_error;
        const blobs = nodeInfo.blobs;
        this.blobs = Object.keys(blobs).reduce(
            (o, key) => ({
                ...o,
                [key]: new BlobHandle(this.client, blobs[key], false),
            }),
            {}
        );
    }

    public getDag(): DagHandle {
        return this.dag;
    }

    public getId(): string {
        return this.id;
    }

    public getName(): string {
        return this.name;
    }

    public getType(): string {
        return this.type;
    }

    public async getNodeDef(): Promise<NodeDefInfo> {
        const nodeDefs = await this.client.getNodeDefs();
        return nodeDefs[this.getType()];
    }

    public getInputs(): Set<string> {
        return new Set(Object.keys(this.inputs));
    }

    public async getInput(key: string): Promise<[NodeHandle, string]> {
        const [nodeId, outKey] = this.inputs[key];
        return [await this.getDag().getNode(nodeId), outKey];
    }

    public async getStatus(): Promise<TaskStatus> {
        return await this.client
            .requestJSON<NodeStatus>({
                method: METHOD_GET,
                path: '/node_status',
                args: {
                    dag: this.getDag().getUri(),
                    node: this.getId(),
                },
            })
            .then((response) => response.status);
    }

    public hasConfigError(): boolean {
        return this.configError !== undefined;
    }

    public getBlobs(): string[] {
        const blobs = Object.keys(this.blobs);
        blobs.sort();
        return blobs;
    }

    public getBlobHandles(): { [key: string]: BlobHandle } {
        return this.blobs;
    }

    public getBlobHandle(key: string): BlobHandle {
        return this.blobs[key];
    }

    public async setBlobUri(key: string, blobUri: string): Promise<string> {
        return await this.client
            .requestJSON<PutNodeBlob>({
                method: METHOD_PUT,
                path: '/node_blob',
                args: {
                    dag: this.getDag().getUri(),
                    node: this.getId(),
                    blob_key: key,
                    blob_uri: blobUri,
                },
            })
            .then((response) => response.new_uri);
    }

    public async getInCursorStates(): Promise<{ [key: string]: number }> {
        return await this.client
            .requestJSON<InCursors>({
                method: METHOD_GET,
                path: '/node_in_cursors',
                args: {
                    dag: this.getDag().getUri(),
                    node: this.getId(),
                },
            })
            .then((response) => response.cursors);
    }

    public async getHighestChunk(): Promise<number> {
        return await this.client
            .requestJSON<NodeChunk>({
                method: METHOD_GET,
                path: '/node_chunk',
                args: {
                    dag: this.getDag().getUri(),
                    node: this.getId(),
                },
            })
            .then((response) => response.chunk);
    }

    public async getShortStatus(allowUnicode = true): Promise<string> {
        const status_map: { [key in TaskStatus]: string } = {
            blocked: 'B',
            waiting: 'W',
            running: allowUnicode ? '→' : 'R',
            complete: allowUnicode ? '✓' : 'C',
            eos: 'X',
            paused: 'P',
            error: '!',
            unknown: '?',
            virtual: allowUnicode ? '∴' : 'V',
            queue: '=',
        };
        return status_map[await this.getStatus()];
    }
    public async getLogs(): Promise<string> {
        const textStream = await this.client.requestString({
            method: METHOD_GET,
            path: '/node_logs',
            args: {
                dag: this.getDag().getUri(),
                node: this.getId(),
            },
        });
        const logs = textStream.read();
        return logs;
    }

    public async getTiming(): Promise<Timing[]> {
        return await this.client
            .requestJSON<Timings>({
                method: METHOD_GET,
                path: '/node_perf',
                args: {
                    dag: this.getDag().getUri(),
                    node: this.getId(),
                },
            })
            .then((response) => response.times);
    }
    public async readBlob(
        key: string,
        chunk: number | undefined,
        forceRefresh?: boolean
    ): Promise<BlobHandle> {
        const uri = await this.client
            .requestJSON<ReadNode>({
                method: METHOD_POST,
                path: '/read_node',
                args: {
                    dag: this.getDag().getUri(),
                    node: this.getId(),
                    key,
                    chunk,
                    is_blocking: true,
                    force_refresh: forceRefresh || false,
                },
            })
            .then((response) => response.result_uri);
        if (uri === undefined) {
            throw new Error('uri is undefined');
        }
        return new BlobHandle(this.client, uri, true);
    }

    public async read(
        key: string,
        chunk: number | undefined,
        forceRefresh?: boolean
    ): Promise<ByteResponse | null> {
        const blob = await this.readBlob(key, chunk, forceRefresh || false);
        return await blob.getContent();
    }

    public async clear(): Promise<NodeState> {
        return this.client.requestJSON<NodeState>({
            method: METHOD_PUT,
            path: '/node_state',
            args: {
                dag: this.getDag().getUri(),
                node: this.getId(),
                action: 'reset',
            },
        });
    }

    public async getCSVBlob(): Promise<CSVBlobHandle> {
        if (this.getType() !== 'csv_reader') {
            throw new Error('node has no csv blob');
        }
        const res = await this.client.requestJSON<CSVBlobResponse>({
            method: METHOD_GET,
            path: '/csv_blob',
            args: {
                dag: this.getDag().getUri(),
                node: this.getId(),
            },
        });
        const owner: BlobOwner = {
            owner_dag: this.getDag().getUri(),
            owner_node: this.getId(),
        };
        return new CSVBlobHandle(this.client, res.csv, owner);
    }

<<<<<<< HEAD
    public checkCustomCodeNode() {
        if (CUSTOM_NODE_TYPES.indexOf(this.getType()) < 0) {
            throw new Error(`${this} is not a custom code node`);
        }
    }

    public async setCustomImports(
        modules: string[][]
    ): Promise<NodeCustomImports> {
        this.checkCustomCodeNode();
        return await this.client.requestJSON({
            method: METHOD_PUT,
            path: '/custom_imports',
            args: {
                dag: this.getDag().getUri(),
                node: this.getId(),
                modules,
            },
        });
    }

    public async getCustomImports(): Promise<NodeCustomImports> {
        this.checkCustomCodeNode();
        return await this.client.requestJSON({
            method: METHOD_GET,
            path: '/custom_imports',
            args: {
                dag: this.getDag().getUri(),
                node: this.getId(),
            },
        });
    }

    public async getUserColumn(key: string): Promise<NodeUserColumnsResponse> {
        return await this.client.requestJSON<NodeUserColumnsResponse>({
            method: METHOD_GET,
            path: '/user_columns',
            args: {
                dag: this.getDag().getUri(),
                node: this.getId(),
                key,
            },
        });
    }

=======
>>>>>>> d1c21688
    public async setupModel(obj: {
        [key: string]: any;
    }): Promise<ModelSetupResponse> {
        return await this.client.requestJSON<ModelSetupResponse>({
            method: METHOD_PUT,
            path: '/model_setup',
            args: {
                dag: this.getDag().getUri(),
                node: this.getId(),
                config: obj,
            },
        });
    }

    public async getModelParams(): Promise<ModelParamsResponse> {
        return await this.client.requestJSON<ModelParamsResponse>({
            method: METHOD_GET,
            path: '/model_params',
            args: {
                dag: this.getDag().getUri(),
                node: this.getId(),
            },
        });
    }

<<<<<<< HEAD
    public async getDef(): Promise<NodeDef> {
        return await this.client.requestJSON<NodeDef>({
            method: METHOD_GET,
            path: '/node_def',
=======
    public async getDef(): Promise<ModelParamsResponse> {
        return await this.client.requestJSON<ModelParamsResponse>({
            method: METHOD_GET,
            path: '/model_params',
>>>>>>> d1c21688
            args: {
                dag: this.getDag().getUri(),
                node: this.getId(),
            },
        });
    }
}

export class BlobHandle {
    client: XYMEClient;
    uri: string;
    isFull: boolean;
    ctype?: string;
    tmpUri?: string;

    constructor(client: XYMEClient, uri: string, isFull: boolean) {
        this.client = client;
        this.uri = uri;
        this.isFull = isFull;
    }

    private isEmpty(): boolean {
        return this.uri.startsWith(EMPTY_BLOB_PREFIX);
    }

    public getUri(): string {
        return this.uri;
    }

    public getCtype(): string | undefined {
        return this.ctype;
    }

    public async getContent(): Promise<ByteResponse | null> {
        this.ensureIsFull();
        if (this.isEmpty()) {
            return null;
        }
        const totalTime = 60.0;
        let sleepTime = 0.1;
        const sleepMul = 1.1;
        const sleepMax = 5.0;
        const startTime = performance.now();
        while (performance.now() - startTime <= totalTime) {
            try {
                const retryOptions: Partial<RetryOptions> = {
                    attempts: 1,
                    delay: sleepTime,
                };
                const [res, ctype] = await this.client.requestBytes({
                    method: METHOD_POST,
                    path: '/uri',
                    args: {
                        uri: this.getUri(),
                    },
                    retry: retryOptions,
                });
                return interpretCtype(res, ctype);
            } catch (error) {
                if (error.response.status === 404) {
                    throw error;
                }
                sleepTime = Math.min(sleepTime * sleepMul, sleepMax);
            }
        }
        throw new Error('timeout reading content');
    }

    private asStr(): string {
        return `${this.uri}`;
    }

    private ensureIsFull() {
        if (!this.isFull) throw new Error(`URI must be full: ${this.uri}`);
    }

    private ensureNotFull() {
        if (this.isFull) throw new Error(`URI must not be full: ${this.uri}`);
    }

    public async listFiles(): Promise<BlobHandle[]> {
        this.ensureNotFull();
        const response = await this.client.requestJSON<BlobFilesResponse>({
            method: METHOD_GET,
            path: '/blob_files',
            args: {
                blob: this.uri,
            },
        });
        return response.files.map((blob) => {
            return new BlobHandle(this.client, blob, true);
        });
    }

    public async setOwner(owner: NodeHandle): Promise<BlobOwner> {
        this.ensureNotFull();
        return this.client.requestJSON<BlobOwner>({
            method: METHOD_PUT,
            path: '/blob_owner',
            args: {
                blob: this.uri,
                owner_dag: owner.getDag().getUri(),
                owner_node: owner.getId(),
            },
        });
    }

    public async getOwner(): Promise<BlobOwner> {
        this.ensureNotFull();
        return this.client.requestJSON<BlobOwner>({
            method: METHOD_GET,
            path: '/blob_owner',
            args: {
                blob: this.uri,
            },
        });
    }

    public async copyTo(
        toUri: string,
        newOwner: NodeHandle | undefined
    ): Promise<BlobHandle> {
        this.ensureNotFull();
        const ownerDag =
            newOwner !== undefined ? newOwner.getDag().getUri() : undefined;
        const ownerNode =
            newOwner !== undefined ? newOwner.getId() : undefined;
        const response = await this.client.requestJSON<CopyBlob>({
            method: METHOD_POST,
            path: '/copy_blob',
            args: {
                from_uri: this.uri,
                owner_dag: ownerDag,
                owner_node: ownerNode,
                to_uri: toUri,
            },
        });
        return new BlobHandle(this.client, response.new_uri, false);
    }

    public async downloadZip(toPath?: string): Promise<Buffer | undefined> {
        if (this.isFull) {
            throw new Error(`URI must not be full: ${this.getUri()}`);
        }
        const [res] = await this.client.requestBytes({
            method: METHOD_GET,
            path: '/download_zip',
            args: {
                blob: this.getUri(),
            },
        });
        if (isUndefined(toPath)) {
            return res;
        }
        await openWrite(res, toPath);
        return;
    }

    public async performUploadAction(
        action: string,
        additional: { [key: string]: string | number },
        fobj: Buffer | null
    ): Promise<UploadFilesResponse> {
        const args: { [key: string]: string | number } = {
            ...additional,
            action,
        };
        let method: string;
        let files: { [key: string]: Buffer } | undefined = undefined;
        if (fobj !== null) {
            method = METHOD_FILE;
            files = {
                file: fobj,
            };
        } else {
            method = METHOD_POST;
            files = undefined;
        }
        if (action == 'clear') {
            this.tmpUri = undefined;
        }
        return this.client.requestJSON<UploadFilesResponse>({
            method,
            path: '/upload_file',
            args,
            files,
        });
    }

    public async startUpload(
        size: number,
        hashStr: string,
        ext: string
    ): Promise<string> {
        const res = await this.performUploadAction(
            'start',
            {
                target: this.getUri(),
                hash: hashStr,
                size,
                ext,
            },
            null
        );
        const uri = res.uri;
        if (isUndefined(uri)) {
            throw new Error('uri undefined');
        }
        return uri;
    }
    public async appendUpload(uri: string, fobj: Buffer): Promise<number> {
        const res = await this.performUploadAction('append', { uri }, fobj);
        return res.pos;
    }

    public async finishUploadZip(): Promise<string[]> {
        const uri = this.tmpUri;
        if (isUndefined(uri)) {
            throw new Error('uri undefined');
        }
        return await this.client
            .requestJSON<UploadFilesResponse>({
                method: METHOD_POST,
                path: '/finish_zip',
                args: {
                    uri,
                },
            })
            .then((res) => res.files);
    }

    public async clearUpload() {
        const uri = this.tmpUri;
        if (!isUndefined(uri)) {
            await this.performUploadAction('clear', { uri }, null);
        }
    }

    public async uploadFile(
        fileContent: fpm.FileHandle,
        ext: string,
        progressBar?: WritableStream
    ): Promise<void> {
        const totalSize = (await fileContent.stat()).size;
        if (progressBar !== undefined) {
            progressBar.getWriter().write('Uploading file:\n');
        }
        const fileHash = await getFileHash(fileContent);

        const tmpUri = await this.startUpload(totalSize, fileHash, ext);
        this.tmpUri = tmpUri;
        let curPos = 0;
        let curSize = 0;

        async function uploadNextChunk(
            that: BlobHandle,
            chunk: number,
            fileHandle: fpm.FileHandle
        ): Promise<void> {
            const buffer = Buffer.alloc(chunk);
            await fileHandle.read(buffer, 0, 0, 0);
            const response = await fileHandle.read(buffer, 0, chunk, curPos);
            const nread = response.bytesRead;
            curPos += nread;
            if (nread === 0) {
                return;
            }
            let data: Buffer;
            if (nread < chunk) {
                data = buffer.slice(0, nread);
            } else {
                data = buffer;
            }
            const newSize = await that.appendUpload(tmpUri, data);
            if (newSize - curSize !== data.length) {
                throw new Error(`
                    incomplete chunk upload n:${newSize} o:${curSize}
                    b: ${data.length}
                `);
            }
            curSize = newSize;
            await uploadNextChunk(that, chunk, fileHandle);
        }

        await uploadNextChunk(this, getFileUploadChunkSize(), fileContent);
        // await this.finishData(requeueOnFinish);
        // return curSize;
    }

    public async uploadZip(
        source: string | fpm.FileHandle
    ): Promise<BlobHandle[]> {
        let files: string[] = [];
        try {
            if (typeof source === 'string') {
                const fileHandle = await fpm.open(source, 'r');
                this.uploadFile(fileHandle, 'zip');
            } else {
                this.uploadFile(source, 'zip');
            }
            files = await this.finishUploadZip();
        } catch (error) {
            this.clearUpload();
        }
        return files.map(
            (blobUri) => new BlobHandle(this.client, blobUri, true)
        );
    }
    public async convertModel(): Promise<ModelReleaseResponse> {
        return await this.client.requestJSON<ModelReleaseResponse>({
            method: METHOD_POST,
            path: '/convert_model',
            args: {
                blob: this.getUri(),
            },
        });
    }
}

export class CSVBlobHandle extends BlobHandle {
    owner: BlobOwner;

    constructor(client: XYMEClient, uri: string, owner: BlobOwner) {
        super(client, uri, false);
        this.owner = owner;
    }

    public async addFromFile(
        fileName: string,
        progressBar: WritableStream | undefined = undefined
    ) {
        let fname = fileName;
        if (fileName.endsWith(INPUT_ZIP_EXT)) {
            fname = fileName.slice(0, -INPUT_ZIP_EXT.length);
        }
        const extPos = fname.indexOf('.');
        let ext: string;
        if (extPos > 0) {
            ext = fileName.slice(extPos + 1);
        } else {
            throw new Error('could not determine extension');
        }
        const fileHandle = await fpm.open(fileName, 'r');

        try {
            await this.uploadFile(fileHandle, ext, progressBar);
            return this.finishCSVUpload();
        } finally {
            await fileHandle.close();
            await this.clearUpload();
        }
    }

    public async finishCSVUpload(): Promise<UploadFilesResponse> {
        const tmpUri = this.tmpUri;
        if (isUndefined(tmpUri)) {
            throw new Error('uri undefined');
        }
        return await this.client.requestJSON({
            method: METHOD_POST,
            path: '/finish_csv',
            args: {
                tmp_uri: tmpUri,
                csv_uri: this.getUri(),
                owner_dag: this.owner.owner_dag,
                owner_node: this.owner.owner_node,
            },
        });
    }
}

export class ComputationHandle {
    dag: DagHandle;
    valueId: string;
    value: ByteResponse | undefined = undefined;
    getDynError: () => string | undefined;
    setDynError: (error: string) => void;
    constructor(
        dag: DagHandle,
        valueId: string,
        getDynError: () => string | undefined,
        setDynError: (error: string) => void
    ) {
        this.dag = dag;
        this.valueId = valueId;
        this.getDynError = getDynError;
        this.setDynError = setDynError;
    }

    public hasFetched(): boolean {
        return this.value !== undefined;
    }

    public async get(): Promise<ByteResponse> {
        try {
            if (isUndefined(this.value)) {
                const res = await this.dag.getDynamicResult(this.valueId);
                this.value = res;
                return res;
            } else {
                return this.value;
            }
        } catch (error) {
            if (this.getDynError() === undefined) {
                this.setDynError(JSON.stringify(error));
            }
            throw error;
        }
    }
    public getId(): string {
        return this.valueId;
    }
}<|MERGE_RESOLUTION|>--- conflicted
+++ resolved
@@ -1818,7 +1818,6 @@
         return new CSVBlobHandle(this.client, res.csv, owner);
     }
 
-<<<<<<< HEAD
     public checkCustomCodeNode() {
         if (CUSTOM_NODE_TYPES.indexOf(this.getType()) < 0) {
             throw new Error(`${this} is not a custom code node`);
@@ -1864,8 +1863,6 @@
         });
     }
 
-=======
->>>>>>> d1c21688
     public async setupModel(obj: {
         [key: string]: any;
     }): Promise<ModelSetupResponse> {
@@ -1891,17 +1888,10 @@
         });
     }
 
-<<<<<<< HEAD
     public async getDef(): Promise<NodeDef> {
         return await this.client.requestJSON<NodeDef>({
             method: METHOD_GET,
             path: '/node_def',
-=======
-    public async getDef(): Promise<ModelParamsResponse> {
-        return await this.client.requestJSON<ModelParamsResponse>({
-            method: METHOD_GET,
-            path: '/model_params',
->>>>>>> d1c21688
             args: {
                 dag: this.getDag().getUri(),
                 node: this.getId(),
