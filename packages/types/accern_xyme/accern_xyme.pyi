--- conflicted
+++ resolved
@@ -262,18 +262,11 @@
     def get_model_info(self) -> ModelInfo: ...
     def copy_to(self, to_uri: str, new_owner: Optional[NodeHandle] = ..., external_owner: bool = ...) -> BlobHandle: ...
     def download_zip(self, to_path: Optional[str]) -> Optional[io.BytesIO]: ...
-<<<<<<< HEAD
-    def upload_zip(self, source: Union[str, io.BytesIO]) -> List['BlobHandle']: ...
-    def upload_sklike_model_file(self, model_obj: IO[bytes], xcols: List[str], ycols: List[str], is_clf: bool, model_name: str, version: int = ..., model_params: Dict[str, Any] = ..., delete_later_versions: bool = ..., full_init: bool = ...) -> UploadFilesResponse: ...
+    def upload_zip(self, source: Union[str, io.BytesIO], max_threads: int = ...) -> List['BlobHandle']: ...
+    def upload_sklike_model_file(self, model_obj: IO[bytes], xcols: List[str], ycols: List[str], is_clf: bool, model_name: str, version: int = ..., model_params: Dict[str, Any] = ..., delete_later_versions: bool = ..., max_threads: int = ..., full_init: bool = ...) -> UploadFilesResponse: ...
     def upload_torch_model_file(self, model_obj: IO[bytes], is_clf: bool, model_name: str, version: int = ..., model_params: Dict[str, Any] = ..., delete_later_versions: bool = ..., full_init: bool = ...) -> UploadFilesResponse: ...
     def upload_sklike_model(self, model: Any, xcols: List[str], ycols: List[str], is_clf: bool, model_name: str = ..., version: int = ..., model_params: Dict[str, Any] = ..., delete_later_versions: bool = ..., full_init: bool = ...) -> UploadFilesResponse: ...
     def convert_model(self, version: Optional[int] = ..., reload: bool = ...) -> ModelReleaseResponse: ...
-=======
-    def upload_zip(self, source: Union[str, io.BytesIO], max_threads: int = ...) -> List['BlobHandle']: ...
-    def upload_sklike_model_file(self, model_obj: IO[bytes], xcols: List[str], is_clf: bool, model_name: str, maybe_classes: Optional[List[str]] = ..., maybe_range: Optional[Tuple[Optional[float], Optional[float]]] = ..., max_threads: int = ..., full_init: bool = ...) -> UploadFilesResponse: ...
-    def upload_sklike_model(self, model: Any, xcols: List[str], is_clf: bool, maybe_classes: Optional[List[str]] = ..., maybe_range: Optional[Tuple[Optional[float], Optional[float]]] = ..., full_init: bool = ...) -> UploadFilesResponse: ...
-    def convert_model(self, reload: bool = ...) -> ModelReleaseResponse: ...
->>>>>>> edfa9727
     def delete(self) -> DeleteBlobResponse: ...
     def get_model_release(self) -> ModelReleaseResponse: ...
     def get_model_version(self) -> ModelVersionResponse: ...
