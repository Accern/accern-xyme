--- conflicted
+++ resolved
@@ -1,10 +1,6 @@
 {
     "name": "accern-xyme",
-<<<<<<< HEAD
-    "version": "4.0.0-rc.8",
-=======
     "version": "4.0.0-rc.9",
->>>>>>> d1c21688
     "description": "accern-xyme is a library for easily accessing XYME via typescript.",
     "repository": "https://github.com/Accern/accern-xyme",
     "main": "dist/index.js",
